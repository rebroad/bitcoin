// Copyright (c) 2015 G. Andrew Stone
// Distributed under the MIT software license, see the accompanying
// file COPYING or http://www.opensource.org/licenses/mit-license.php.

#include "chain.h"
#include "clientversion.h"
#include "chainparams.h"
#include "consensus/consensus.h"
#include "consensus/params.h"
#include "consensus/validation.h"
#include "leakybucket.h"
#include "main.h"
#include "net.h"
#include "primitives/block.h"
#include "rpcserver.h"
#include "thinblock.h"
#include "tinyformat.h"
#include "txmempool.h"
#include "unlimited.h"
#include "utilstrencodings.h"
#include "util.h"
#include "validationinterface.h"
#include "version.h"

#include <boost/foreach.hpp>
#include <boost/lexical_cast.hpp>
<<<<<<< HEAD
#include <iomanip>
=======
#include <boost/thread.hpp>
#include <inttypes.h>
>>>>>>> 735ebad0

using namespace std;

extern CTxMemPool mempool; // from main.cpp

uint64_t maxGeneratedBlock = DEFAULT_MAX_GENERATED_BLOCK_SIZE;
unsigned int excessiveBlockSize = DEFAULT_EXCESSIVE_BLOCK_SIZE;
unsigned int excessiveAcceptDepth = DEFAULT_EXCESSIVE_ACCEPT_DEPTH;
unsigned int maxMessageSizeMultiplier = DEFAULT_MAX_MESSAGE_SIZE_MULTIPLIER;

std::vector<std::string> BUComments = std::vector<std::string>();

// Variables for traffic shaping
CLeakyBucket receiveShaper(DEFAULT_MAX_RECV_BURST, DEFAULT_AVE_RECV);
CLeakyBucket sendShaper(DEFAULT_MAX_SEND_BURST, DEFAULT_AVE_SEND);
boost::chrono::steady_clock CLeakyBucket::clock;

void UnlimitedPushTxns(CNode* dest);

// BUIP010 Xtreme Thinblocks Variables
std::map<uint256, uint64_t> mapThinBlockTimer;

std::string UnlimitedCmdLineHelp()
{
    std::string strUsage;
    strUsage += HelpMessageGroup(_("Bitcoin Unlimited Options:"));
    strUsage += HelpMessageOpt("-excessiveblocksize=<n>", _("Blocks above this size in bytes are considered excessive"));
    strUsage += HelpMessageOpt("-excessiveacceptdepth=<n>", _("Excessive blocks are accepted anyway if this many blocks are mined on top of them"));
    strUsage += HelpMessageOpt("-receiveburst", _("The maximum rate that data can be received in kB/s.  If there has been a period of lower than average data rates, the client may receive extra data to bring the average back to '-receiveavg' but the data rate will not exceed this parameter."));
    strUsage += HelpMessageOpt("-sendburst", _("The maximum rate that data can be sent in kB/s.  If there has been a period of lower than average data rates, the client may send extra data to bring the average back to '-receiveavg' but the data rate will not exceed this parameter."));
    strUsage += HelpMessageOpt("-receiveavg", _("The average rate that data can be received in kB/s"));
    strUsage += HelpMessageOpt("-sendavg", _("The maximum rate that data can be sent in kB/s"));
    strUsage += HelpMessageOpt("-use-thinblocks=<n>", strprintf(_("Turn Thinblocks on or off (off: 0, on: 1, default: %d)"), 1));
    strUsage += HelpMessageOpt("-connect-thinblock=<ip:port>", _("Connect to a thinblock node(s). Blocks will only be downloaded from a thinblock peer.  If no connections are possible then regular blocks will then be downloaded form any other connected peers."));
    return strUsage;
}

UniValue pushtx(const UniValue& params, bool fHelp)
{
    string strCommand;
    if (fHelp || params.size() != 1)
        throw runtime_error(
            "pushtx \"node\"\n"
            "\nPush uncommitted transactions to a node.\n"
            "\nArguments:\n"
            "1. \"node\"     (string, required) The node (see getpeerinfo for nodes)\n"
            "\nExamples:\n" +
            HelpExampleCli("pushtx", "\"192.168.0.6:8333\" ") + HelpExampleRpc("pushtx", "\"192.168.0.6:8333\", "));

    string strNode = params[0].get_str();

    CNode* node = FindNode(strNode);
    if (!node) {
#if 0
    if (strCommand == "onetry") {
        CAddress addr;
        OpenNetworkConnection(addr, NULL, strNode.c_str());
        return NullUniValue;
    }
#endif
        throw runtime_error("Unknown node");
    }
    UnlimitedPushTxns(node);
    return NullUniValue;
}

void UnlimitedPushTxns(CNode* dest)
{
    //LOCK2(cs_main, pfrom->cs_filter);
    LOCK(dest->cs_filter);
    std::vector<uint256> vtxid;
    mempool.queryHashes(vtxid);
    vector<CInv> vInv;
    BOOST_FOREACH (uint256& hash, vtxid) {
        CInv inv(MSG_TX, hash);
        CTransaction tx;
        bool fInMemPool = mempool.lookup(hash, tx);
        if (!fInMemPool)
            continue; // another thread removed since queryHashes, maybe...
        if ((dest->pfilter && dest->pfilter->IsRelevantAndUpdate(tx)) ||
            (!dest->pfilter))
            vInv.push_back(inv);
        if (vInv.size() == MAX_INV_SZ) {
            dest->PushMessage("inv", vInv);
            vInv.clear();
        }
    }
    if (vInv.size() > 0)
        dest->PushMessage("inv", vInv);
}

void settingsToUserAgentString()
{
    BUComments.clear();

    double ebInMegaBytes = (double)excessiveBlockSize/1000000;
    std::stringstream ebss;
    ebss <<std::fixed << std::setprecision(1) << ebInMegaBytes;
    std::string eb =  ebss.str();
    std::string eb_formatted;
    eb_formatted = (eb.at(eb.size() - 1) == '0' ? eb.substr(0, eb.size() - 2) : eb); //strip zero decimal
    BUComments.push_back("EB" + eb_formatted);

    int ad_formatted;
    ad_formatted = (excessiveAcceptDepth >= 9999999 ? 9999999 : excessiveAcceptDepth);
    BUComments.push_back("AD" + boost::lexical_cast<std::string>(ad_formatted));
}

void UnlimitedSetup(void)
{
    maxGeneratedBlock = GetArg("-blockmaxsize", DEFAULT_MAX_GENERATED_BLOCK_SIZE);
    excessiveBlockSize = GetArg("-excessiveblocksize", DEFAULT_EXCESSIVE_BLOCK_SIZE);
    excessiveAcceptDepth = GetArg("-excessiveacceptdepth", DEFAULT_EXCESSIVE_ACCEPT_DEPTH);
    settingsToUserAgentString();
    //  Init network shapers
    int64_t rb = GetArg("-receiveburst", DEFAULT_MAX_RECV_BURST);
    // parameter is in KBytes/sec, leaky bucket is in bytes/sec.  But if it is "off" then don't multiply
    if (rb != LONG_LONG_MAX)
        rb *= 1024;
    int64_t ra = GetArg("-receiveavg", DEFAULT_MAX_RECV_BURST);
    if (ra != LONG_LONG_MAX)
        ra *= 1024;
    int64_t sb = GetArg("-sendburst", DEFAULT_MAX_RECV_BURST);
    if (sb != LONG_LONG_MAX)
        sb *= 1024;
    int64_t sa = GetArg("-sendavg", DEFAULT_MAX_RECV_BURST);
    if (sa != LONG_LONG_MAX)
        sa *= 1024;

    receiveShaper.set(rb, ra);
    sendShaper.set(sb, sa);
}


FILE* blockReceiptLog = NULL;

extern void UnlimitedLogBlock(const CBlock& block, const std::string& hash, uint64_t receiptTime)
{
#if 0  // remove block logging for official release
    if (!blockReceiptLog)
        blockReceiptLog = fopen("blockReceiptLog.txt", "a");
    if (blockReceiptLog) {
        long int byteLen = ::GetSerializeSize(block, SER_NETWORK, PROTOCOL_VERSION);
        CBlockHeader bh = block.GetBlockHeader();
        fprintf(blockReceiptLog, "%" PRIu64 ",%" PRIu64 ",%ld,%ld,%s\n", receiptTime, (uint64_t)bh.nTime, byteLen, block.vtx.size(), hash.c_str());
        fflush(blockReceiptLog);
    }
#endif    
}


std::string LicenseInfo()
{
    return FormatParagraph(strprintf(_("Copyright (C) 2009-%i The Bitcoin Unlimited Developers"), COPYRIGHT_YEAR)) + "\n\n" +
           FormatParagraph(strprintf(_("Portions Copyright (C) 2009-%i The Bitcoin Core Developers"), COPYRIGHT_YEAR)) + "\n\n" +
           FormatParagraph(strprintf(_("Portions Copyright (C) 2009-%i The Bitcoin XT Developers"), COPYRIGHT_YEAR)) + "\n\n" +
           "\n" +
           FormatParagraph(_("This is experimental software.")) + "\n" +
           "\n" +
           FormatParagraph(_("Distributed under the MIT software license, see the accompanying file COPYING or <http://www.opensource.org/licenses/mit-license.php>.")) + "\n" +
           "\n" +
           FormatParagraph(_("This product includes software developed by the OpenSSL Project for use in the OpenSSL Toolkit <https://www.openssl.org/> and cryptographic software written by Eric Young and UPnP software written by Thomas Bernard.")) +
           "\n";
}

int isChainExcessive(const CBlockIndex* blk, unsigned int goBack)
{
    if (goBack == 0)
        goBack = excessiveAcceptDepth;
    for (unsigned int i = 1; i <= goBack; i++, blk = blk->pprev) {
        if (!blk)
            return 0; // Not excessive if we hit the beginning
        if (blk->nStatus & BLOCK_EXCESSIVE)
            return i;
    }
    return 0;
}

bool CheckExcessive(const CBlock& block, uint64_t blockSize, uint64_t nSigOps, uint64_t nTx)
{
    if (blockSize > excessiveBlockSize) {
        LogPrintf("Excessive block: ver:%x time:%d size: %" PRIu64 " Tx:%" PRIu64 " Sig:%d  :too many bytes\n", block.nVersion, block.nTime, blockSize, nTx, nSigOps);
        return true;
    }

    LogPrintf("Acceptable block: ver:%x time:%d size: %" PRIu64 " Tx:%" PRIu64 " Sig:%d\n", block.nVersion, block.nTime, blockSize, nTx, nSigOps);
    return false;
}

UniValue getexcessiveblock(const UniValue& params, bool fHelp)
{
    if (fHelp || params.size() != 0)
        throw runtime_error(
            "getexcessiveblock\n"
            "\nReturn the excessive block size and accept depth."
            "\nResult\n"
            "  excessiveBlockSize (integer) block size in bytes\n"
            "  excessiveAcceptDepth (integer) if the chain gets this much deeper than the excessive block, then accept the chain as active (if it has the most work)\n"
            "\nExamples:\n" +
            HelpExampleCli("getexcessiveblock", "") + HelpExampleRpc("getexcessiveblock", ""));

    UniValue ret(UniValue::VOBJ);
    ret.push_back(Pair("excessiveBlockSize", (uint64_t)excessiveBlockSize));
    ret.push_back(Pair("excessiveAcceptDepth", (uint64_t)excessiveAcceptDepth));
    return ret;
}

UniValue setexcessiveblock(const UniValue& params, bool fHelp)
{
    if (fHelp || params.size() < 2 || params.size() >= 3)
        throw runtime_error(
            "setexcessiveblock blockSize acceptDepth\n"
            "\nSet the excessive block size and accept depth.  Excessive blocks will not be used in the active chain or relayed until they are several blocks deep in the blockchain.  This discourages the propagation of blocks that you consider excessively large.  However, if the mining majority of the network builds upon the block then you will eventually accept it, maintaining consensus."
            "\nResult\n"
            "  blockSize (integer) excessive block size in bytes\n"
            "  acceptDepth (integer) if the chain gets this much deeper than the excessive block, then accept the chain as active (if it has the most work)\n"
            "\nExamples:\n" +
            HelpExampleCli("getexcessiveblock", "") + HelpExampleRpc("getexcessiveblock", ""));

    if (params[0].isNum())
        excessiveBlockSize = params[0].get_int64();
    else {
        string temp = params[0].get_str();
        if (temp[0] == '-') boost::throw_exception( boost::bad_lexical_cast() );
        excessiveBlockSize = boost::lexical_cast<unsigned int>(temp);
    }

    if (params[1].isNum())
        excessiveAcceptDepth = params[1].get_int64();
    else {
        string temp = params[1].get_str();
        if (temp[0] == '-') boost::throw_exception( boost::bad_lexical_cast() );
        excessiveAcceptDepth = boost::lexical_cast<unsigned int>(temp);
    }

    settingsToUserAgentString();
    return NullUniValue;
}


UniValue getminingmaxblock(const UniValue& params, bool fHelp)
{
    if (fHelp || params.size() != 0)
        throw runtime_error(
            "getminingmaxblock\n"
            "\nReturn the max generated (mined) block size"
            "\nResult\n"
            "      (integer) maximum generated block size in bytes\n"
            "\nExamples:\n" +
            HelpExampleCli("getminingmaxblock", "") + HelpExampleRpc("getminingmaxblock", ""));

    return maxGeneratedBlock;
}


UniValue setminingmaxblock(const UniValue& params, bool fHelp)
{
    if (fHelp || params.size() < 1 || params.size() > 2)
        throw runtime_error(
            "setminingmaxblock blocksize\n"
            "\nSet the maximum number of bytes to include in a generated (mined) block.  This command does not turn generation on/off.\n"
            "\nArguments:\n"
            "1. blocksize         (integer, required) the maximum number of bytes to include in a block.\n"
            "\nExamples:\n"
            "\nSet the generated block size limit to 8 MB\n" +
            HelpExampleCli("setminingmaxblock", "8000000") +
            "\nCheck the setting\n" + HelpExampleCli("getminingmaxblock", ""));

    uint64_t arg = 0;
    if (params[0].isNum())
        arg = params[0].get_int64();
    else {
        string temp = params[0].get_str();
        if (temp[0] == '-') boost::throw_exception( boost::bad_lexical_cast() );
        arg = boost::lexical_cast<uint64_t>(temp);
    }

    // I don't want to waste time testing edge conditions where no txns can fit in a block, so limit the minimum block size
    if (arg < 100000)
        throw runtime_error("max generated block size must be greater than 100KB");

    maxGeneratedBlock = arg;

    return NullUniValue;
}

<<<<<<< HEAD
=======

UniValue gettrafficshaping(const UniValue& params, bool fHelp)
{
    string strCommand;
    if (params.size() == 1) {
        strCommand = params[0].get_str();
    }

    if (fHelp || (params.size() != 0))
        throw runtime_error(
            "gettrafficshaping"
            "\nReturns the current settings for the network send and receive bandwidth and burst in kilobytes per second.\n"
            "\nArguments: None\n"
            "\nResult:\n"
            "  {\n"
            "    \"sendBurst\" : 40,   (string) The maximum send bandwidth in Kbytes/sec\n"
            "    \"sendAve\" : 30,   (string) The average send bandwidth in Kbytes/sec\n"
            "    \"recvBurst\" : 20,   (string) The maximum receive bandwidth in Kbytes/sec\n"
            "    \"recvAve\" : 10,   (string) The average receive bandwidth in Kbytes/sec\n"
            "  }\n"
            "\n NOTE: if the send and/or recv parameters do not exist, shaping in that direction is disabled.\n"
            "\nExamples:\n" +
            HelpExampleCli("gettrafficshaping", "") + HelpExampleRpc("gettrafficshaping", ""));

    UniValue ret(UniValue::VOBJ);
    int64_t max, ave;
    sendShaper.get(&max, &ave);
    if (ave != LONG_MAX) {
        ret.push_back(Pair("sendBurst", max / 1024));
        ret.push_back(Pair("sendAve", ave / 1024));
    }
    receiveShaper.get(&max, &ave);
    if (ave != LONG_MAX) {
        ret.push_back(Pair("recvBurst", max / 1024));
        ret.push_back(Pair("recvAve", ave / 1024));
    }
    return ret;
}

UniValue settrafficshaping(const UniValue& params, bool fHelp)
{
    bool disable = false;
    bool badArg = false;
    string strCommand;
    CLeakyBucket* bucket = NULL;
    if (params.size() >= 2) {
        strCommand = params[0].get_str();
        if (strCommand == "send")
            bucket = &sendShaper;
        if (strCommand == "receive")
            bucket = &receiveShaper;
        if (strCommand == "recv")
            bucket = &receiveShaper;
    }
    if (params.size() == 2) {
        if (params[1].get_str() == "disable")
            disable = true;
        else
            badArg = true;
    } else if (params.size() != 3)
        badArg = true;

    if (fHelp || badArg || bucket == NULL)
        throw runtime_error(
            "settrafficshaping \"send|receive\" \"burstKB\" \"averageKB\""
            "\nSets the network send or receive bandwidth and burst in kilobytes per second.\n"
            "\nArguments:\n"
            "1. \"send|receive\"     (string, required) Are you setting the transmit or receive bandwidth\n"
            "2. \"burst\"  (integer, required) Specify the maximum burst size in Kbytes/sec (actual max will be 1 packet larger than this number)\n"
            "2. \"average\"  (integer, required) Specify the average throughput in Kbytes/sec\n"
            "\nExamples:\n" +
            HelpExampleCli("settrafficshaping", "\"receive\" 10000 1024") + HelpExampleCli("settrafficshaping", "\"receive\" disable") + HelpExampleRpc("settrafficshaping", "\"receive\" 10000 1024"));

    if (disable) {
        if (bucket)
            bucket->disable();
    } else {
        uint64_t burst;
        uint64_t ave;
        if (params[1].isNum())
            burst = params[1].get_int64();
        else {
            string temp = params[1].get_str();
            burst = boost::lexical_cast<uint64_t>(temp);
        }
        if (params[2].isNum())
            ave = params[2].get_int64();
        else {
            string temp = params[2].get_str();
            ave = boost::lexical_cast<uint64_t>(temp);
        }
        if (burst < ave) {
            throw runtime_error("Burst rate must be greater than the average rate"
                                "\nsettrafficshaping \"send|receive\" \"burst\" \"average\"");
        }

        bucket->set(burst * 1024, ave * 1024);
    }

    return NullUniValue;
}
>>>>>>> 735ebad0

/**
 *  BUIP010 Xtreme Thinblocks Section 
 */
bool HaveConnectThinblockNodes()
{
    // Strip the port from then list of all the current in and outbound ip addresses
    std::vector<std::string> vNodesIP;
    {
        LOCK(cs_vNodes);
        BOOST_FOREACH (CNode* pnode, vNodes) {
           int pos = pnode->addrName.find(":");
           if (pos <= 0 )
               vNodesIP.push_back(pnode->addrName);
           else
               vNodesIP.push_back(pnode->addrName.substr(0, pos));
        }
    }

    // Create a set used to check for cross connected nodes.
    // A cross connected node is one where we have a connect-thinblock connection to
    // but we also have another inbound connection which is also using
    // connect-thinblock. In those cases we have created a dead-lock where no blocks 
    // can be downloaded unless we also have at least one additional connect-thinblock 
    // connection to a different node.
    std::set<std::string> nNotCrossConnected;
 
    int nConnectionsOpen = 0;
    BOOST_FOREACH(const std::string& strAddrNode, mapMultiArgs["-connect-thinblock"]) {
        std::string strThinblockNode;
        int pos = strAddrNode.find(":");
        if (pos <= 0 )
            strThinblockNode = strAddrNode;
        else
            strThinblockNode = strAddrNode.substr(0, pos);
        BOOST_FOREACH(std::string strAddr, vNodesIP) {
            if (strAddr == strThinblockNode) {
                nConnectionsOpen++;
                if (!nNotCrossConnected.count(strAddr))
                    nNotCrossConnected.insert(strAddr);
                else
                    nNotCrossConnected.erase(strAddr);
            }
        }
    }
    if (nNotCrossConnected.size() > 0)
        return true;
    else if (nConnectionsOpen > 0)
        LogPrint("thin", "You have a cross connected thinblock node - we may download regular blocks until you resolve the issue\n");
    return false; // Connections are either not open or they are cross connected.
} 

<<<<<<< HEAD
    UniValue ret(UniValue::VOBJ);
    int64_t max, ave;
    sendShaper.get(&max, &ave);
    if (ave != LONG_MAX) {
        ret.push_back(Pair("sendBurst", max / 1024));
        ret.push_back(Pair("sendAve", ave / 1024));
=======
bool HaveThinblockNodes()
{
    {
        LOCK(cs_vNodes);
        BOOST_FOREACH (CNode* pnode, vNodes)
            if (pnode->nVersion >= THINBLOCKS_VERSION)
                return true;
>>>>>>> 735ebad0
    }
    return false;
}

bool CheckThinblockTimer(uint256 hash)
{
    if (!mapThinBlockTimer.count(hash)) {
        mapThinBlockTimer[hash] = GetTimeMillis();
        LogPrint("thin", "Starting Preferential Thinblock timer\n");
    }
    else {
        // Check that we have not exceeded the 10 second limit.
        // If we have then we want to return false so that we can
        // proceed to download a regular block instead.
        uint64_t elapsed = GetTimeMillis() - mapThinBlockTimer[hash];
        if (elapsed > 10000) {
            LogPrint("thin", "Preferential Thinblock timer exceeded - downloading regular block instead\n");
            return false;
        }
    }
    return true;
}

void ClearThinBlockTimer(uint256 hash)
{
    if (mapThinBlockTimer.count(hash)) {
        mapThinBlockTimer.erase(hash);
        LogPrint("thin", "Clearing Preferential Thinblock timer\n");
    }
}

bool IsThinBlocksEnabled() 
{
    return GetBoolArg("-use-thinblocks", true);
}

bool IsChainNearlySyncd() 
{
    LOCK(cs_main);
    if(chainActive.Height() < pindexBestHeader->nHeight - 2)
        return false;
    return true;
}

void SendSeededBloomFilter(CNode *pto)
{
    LogPrint("thin", "Starting creation of bloom filter\n");
    seed_insecure_rand();
    CBloomFilter memPoolFilter;
    double nBloomPoolSize = (double)mempool.mapTx.size();
    if (nBloomPoolSize > MAX_BLOOM_FILTER_SIZE / 1.8)
        nBloomPoolSize = MAX_BLOOM_FILTER_SIZE / 1.8;
    double nBloomDecay = 1.5 - (nBloomPoolSize * 1.8 / MAX_BLOOM_FILTER_SIZE);  // We should never go below 0.5 as we will start seeing re-requests for tx's
    int nElements = std::max((int)((int)mempool.mapTx.size() * nBloomDecay), 1); // Must make sure nElements is greater than zero or will assert
                                                                // TODO: we should probably rather fix the bloom.cpp constructor
    double nFPRate = .001 + (((double)nElements * 1.8 / MAX_BLOOM_FILTER_SIZE) * .004); // The false positive rate in percent decays as the mempool grows
    memPoolFilter = CBloomFilter(nElements, nFPRate, insecure_rand(), BLOOM_UPDATE_ALL);
    LogPrint("thin", "Bloom multiplier: %f FPrate: %f Num elements in bloom filter: %d num mempool entries: %d\n", nBloomDecay, nFPRate, nElements, (int)mempool.mapTx.size());

    // Seed the filter with the transactions in the memory pool
    LOCK(cs_main);
    std::vector<uint256> memPoolHashes;
    mempool.queryHashes(memPoolHashes);
    for (uint64_t i = 0; i < memPoolHashes.size(); i++)
         memPoolFilter.insert(memPoolHashes[i]);

    LogPrint("thin", "Sending bloom filter: %d bytes peer=%d\n",::GetSerializeSize(memPoolFilter, SER_NETWORK, PROTOCOL_VERSION), pto->id);
    pto->PushMessage(NetMsgType::FILTERLOAD, memPoolFilter);
}

void HandleBlockMessage(CNode *pfrom, const string &strCommand, CBlock &block, const CInv &inv)
{
    int64_t startTime = GetTimeMicros();
    CValidationState state;
    // Process all blocks from whitelisted peers, even if not requested,
    // unless we're still syncing with the network.
    // Such an unrequested block may still be processed, subject to the
    // conditions in AcceptBlock().
    bool forceProcessing = pfrom->fWhitelisted && !IsInitialBlockDownload();
    const CChainParams& chainparams = Params();
    ProcessNewBlock(state, chainparams, pfrom, &block, forceProcessing, NULL);
    int nDoS;
    if (state.IsInvalid(nDoS)) {
        LogPrintf("Invalid block due to %s\n", state.GetRejectReason().c_str());
        pfrom->PushMessage("reject", strCommand, state.GetRejectCode(),
                           state.GetRejectReason().substr(0, MAX_REJECT_MESSAGE_LENGTH), inv.hash);
        if (nDoS > 0) {
            LOCK(cs_main);
            Misbehaving(pfrom->GetId(), nDoS);
        }
    }
    LogPrint("thin", "Processed thinblock %s in %.2f seconds\n", inv.hash.ToString(), (double)(GetTimeMicros() - startTime) / 1000000.0);
    
    // When we request a thinblock we may get back a regular block if it is smaller than a thinblock
    // Therefore we have to remove the thinblock in flight if it exists and we also need to check that 
    // the block didn't arrive from some other peer.  This code ALSO cleans up the thin block that
    // was passed to us (&block), so do not use it after this.
    {
        int nTotalThinBlocksInFlight = 0;
        LOCK(cs_vNodes);
        BOOST_FOREACH(CNode* pnode, vNodes) {
            if (pnode->mapThinBlocksInFlight.count(inv.hash)) {
                pnode->mapThinBlocksInFlight.erase(inv.hash); 
                pnode->thinBlockWaitingForTxns = -1;
                pnode->thinBlock.SetNull();
            }
            if (pnode->mapThinBlocksInFlight.size() > 0)
                nTotalThinBlocksInFlight++;
        }

        // When we no longer have any thinblocks in flight then clear the set
        // just to make sure we don't somehow get growth over time.
        if (nTotalThinBlocksInFlight == 0)
            setPreVerifiedTxHash.clear();
    }

    // Clear the thinblock timer used for preferential download
    ClearThinBlockTimer(inv.hash);
}

bool ThinBlockMessageHandler(vector<CNode*>& vNodesCopy)
{
    bool sleep = true;
    CNodeSignals& signals = GetNodeSignals();
    BOOST_FOREACH (CNode* pnode, vNodesCopy)
    {
        if ((pnode->fDisconnect) || (!pnode->ThinBlockCapable()))
            continue;

        // Receive messages
        {
            TRY_LOCK(pnode->cs_vRecvMsg, lockRecv);
            if (lockRecv)
            {
                if (!signals.ProcessMessages(pnode))
                    pnode->CloseSocketDisconnect();

                if (pnode->nSendSize < SendBufferSize())
                {
                    if (!pnode->vRecvGetData.empty() || (!pnode->vRecvMsg.empty() && pnode->vRecvMsg[0].complete()))
                        sleep = false;
                }
            }
        }
        boost::this_thread::interruption_point();
        signals.SendMessages(pnode);
        boost::this_thread::interruption_point();
    }
    return sleep;
}

void ConnectToThinBlockNodes()
{
    // Connect to specific addresses
    if (mapArgs.count("-connect-thinblock") && mapMultiArgs["-connect-thinblock"].size() > 0)
    {
        BOOST_FOREACH(const std::string& strAddr, mapMultiArgs["-connect-thinblock"])
        {
            CAddress addr;
            OpenNetworkConnection(addr, NULL, strAddr.c_str());
            MilliSleep(500);
        }
    }
}

void CheckNodeSupportForThinBlocks()
{
    // Check that a nodes pointed to with connect-thinblock actually supports thinblocks
    BOOST_FOREACH(string& strAddr, mapMultiArgs["-connect-thinblock"]) {
        if(CNode* pnode = FindNode(strAddr)) {
            if(pnode->nVersion < THINBLOCKS_VERSION && pnode->nVersion > 0) {
                LogPrintf("ERROR: You are trying to use connect-thinblocks but to a node that does not support it - Protocol Version: %d peer=%d\n", 
                           pnode->nVersion, pnode->id);
            }
        }
    }
}

void SendXThinBlock(CBlock &block, CNode* pfrom, const CInv &inv)
{
    if (inv.type == MSG_XTHINBLOCK)
    {
      CXThinBlock xThinBlock(block, pfrom->pfilter);
      //CXThinBlock xThinBlock(block);
        int nSizeBlock = ::GetSerializeSize(block, SER_NETWORK, PROTOCOL_VERSION);
        if (xThinBlock.collision == true) // If there is a cheapHash collision in this block then send a normal thinblock
        {
            CThinBlock thinBlock(block, *pfrom->pfilter);
            int nSizeThinBlock = ::GetSerializeSize(xThinBlock, SER_NETWORK, PROTOCOL_VERSION);
            if (nSizeThinBlock < nSizeBlock) {
                pfrom->PushMessage(NetMsgType::THINBLOCK, thinBlock);
                LogPrint("thin", "TX HASH COLLISION: Sent thinblock - size: %d vs block size: %d => tx hashes: %d transactions: %d  peerid=%d\n", nSizeThinBlock, nSizeBlock, xThinBlock.vTxHashes.size(), xThinBlock.mapMissingTx.size(), pfrom->id);
            }
            else {
                pfrom->PushMessage(NetMsgType::BLOCK, block);
                LogPrint("thin", "Sent regular block instead - xthinblock size: %d vs block size: %d => tx hashes: %d transactions: %d  peerid=%d\n", nSizeThinBlock, nSizeBlock, xThinBlock.vTxHashes.size(), xThinBlock.mapMissingTx.size(), pfrom->id);
            }
        }
        else // Send an xThinblock
        {
            // Only send a thinblock if smaller than a regular block
            int nSizeThinBlock = ::GetSerializeSize(xThinBlock, SER_NETWORK, PROTOCOL_VERSION);
            if (nSizeThinBlock < nSizeBlock) {
                pfrom->PushMessage(NetMsgType::XTHINBLOCK, xThinBlock);
                LogPrint("thin", "Sent xthinblock - size: %d vs block size: %d => tx hashes: %d transactions: %d  peerid=%d\n", nSizeThinBlock, nSizeBlock, xThinBlock.vTxHashes.size(), xThinBlock.mapMissingTx.size(), pfrom->id);
            }
            else {
                pfrom->PushMessage(NetMsgType::BLOCK, block);
                LogPrint("thin", "Sent regular block instead - xthinblock size: %d vs block size: %d => tx hashes: %d transactions: %d  peerid=%d\n", nSizeThinBlock, nSizeBlock, xThinBlock.vTxHashes.size(), xThinBlock.mapMissingTx.size(), pfrom->id);
            }
        }
    }
    else if (inv.type == MSG_THINBLOCK)
    {
        CThinBlock thinBlock(block, *pfrom->pfilter);
        int nSizeBlock = ::GetSerializeSize(block, SER_NETWORK, PROTOCOL_VERSION);
        int nSizeThinBlock = ::GetSerializeSize(thinBlock, SER_NETWORK, PROTOCOL_VERSION);
        if (nSizeThinBlock < nSizeBlock) { // Only send a thinblock if smaller than a regular block
            pfrom->PushMessage(NetMsgType::THINBLOCK, thinBlock);
            LogPrint("thin", "Sent thinblock - size: %d vs block size: %d => tx hashes: %d transactions: %d  peerid=%d\n", nSizeThinBlock, nSizeBlock, thinBlock.vTxHashes.size(), thinBlock.mapMissingTx.size(), pfrom->id);
        }
        else {
            pfrom->PushMessage(NetMsgType::BLOCK, block);
            LogPrint("thin", "Sent regular block instead - thinblock size: %d vs block size: %d => tx hashes: %d transactions: %d  peerid=%d\n", nSizeThinBlock, nSizeBlock, thinBlock.vTxHashes.size(), thinBlock.mapMissingTx.size(), pfrom->id);
        }
    }
}<|MERGE_RESOLUTION|>--- conflicted
+++ resolved
@@ -24,12 +24,9 @@
 
 #include <boost/foreach.hpp>
 #include <boost/lexical_cast.hpp>
-<<<<<<< HEAD
 #include <iomanip>
-=======
 #include <boost/thread.hpp>
 #include <inttypes.h>
->>>>>>> 735ebad0
 
 using namespace std;
 
@@ -316,8 +313,6 @@
     return NullUniValue;
 }
 
-<<<<<<< HEAD
-=======
 
 UniValue gettrafficshaping(const UniValue& params, bool fHelp)
 {
@@ -419,7 +414,7 @@
 
     return NullUniValue;
 }
->>>>>>> 735ebad0
+
 
 /**
  *  BUIP010 Xtreme Thinblocks Section 
@@ -472,14 +467,7 @@
     return false; // Connections are either not open or they are cross connected.
 } 
 
-<<<<<<< HEAD
-    UniValue ret(UniValue::VOBJ);
-    int64_t max, ave;
-    sendShaper.get(&max, &ave);
-    if (ave != LONG_MAX) {
-        ret.push_back(Pair("sendBurst", max / 1024));
-        ret.push_back(Pair("sendAve", ave / 1024));
-=======
+
 bool HaveThinblockNodes()
 {
     {
@@ -487,7 +475,6 @@
         BOOST_FOREACH (CNode* pnode, vNodes)
             if (pnode->nVersion >= THINBLOCKS_VERSION)
                 return true;
->>>>>>> 735ebad0
     }
     return false;
 }
