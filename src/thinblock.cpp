--- conflicted
+++ resolved
@@ -3,18 +3,15 @@
 // file COPYING or http://www.opensource.org/licenses/mit-license.php.
 
 #include "thinblock.h"
-<<<<<<< HEAD
 #include "util.h"
+#include "utiltime.h"
 #include "net.h"
 #include "chainparams.h"
 #include "pow.h"
 #include "timedata.h"
 #include "main.h"
 #include "txmempool.h"
-=======
-#include "utiltime.h"
 #include "unlimited.h"
->>>>>>> a1dec611
 #include <sstream>
 #include <iomanip>
 #include <map>
@@ -124,7 +121,6 @@
     setCheapHashesToRequest = setHashesToRequest;
 }
 
-<<<<<<< HEAD
 bool CXThinBlock::CheckBlockHeader(const CBlockHeader& block, CValidationState& state)
 {
   // Check proof of work matches claimed amount
@@ -249,7 +245,7 @@
 	     );
 
     // Update run-time statistics of thin block bandwidth savings
-    CThinBlockStats::Update(pfrom->nSizeThinBlock, blockSize);
+    CThinBlockStats::UpdateInBound(pfrom->nSizeThinBlock, blockSize);
     std::string ss = CThinBlockStats::ToString();
     LogPrint("thin", "thin block stats: %s\n", ss.c_str());
 
@@ -279,7 +275,7 @@
 
   return true;
 }
-=======
+
 void CThinBlockStats::UpdateInBound(uint64_t nThinBlockSize, uint64_t nOriginalBlockSize)
 {
     // Update InBound thinblock tracking information
@@ -357,7 +353,6 @@
     // only update stats if IBD is complete
     if (IsChainNearlySyncd() && IsThinBlocksEnabled()) {
         CThinBlockStats::mapThinBlockValidationTime[GetTimeMillis()] = nValidationTime;
->>>>>>> a1dec611
 
         // Delete any entries that are more than 24 hours old
         int64_t nTimeCutoff = GetTimeMillis() - 60*60*24*1000;
