--- conflicted
+++ resolved
@@ -122,12 +122,8 @@
   script/sigcache.h \
   script/sign.h \
   script/standard.h \
-<<<<<<< HEAD
-  serialize.h \
+  script/ismine.h \
   statsd_client.h \
-=======
-  script/ismine.h \
->>>>>>> 0df9ea42
   streams.h \
   support/allocators/secure.h \
   support/allocators/zeroafterfree.h \
@@ -192,11 +188,8 @@
   rpc/rawtransaction.cpp \
   rpc/server.cpp \
   script/sigcache.cpp \
-<<<<<<< HEAD
+  script/ismine.cpp \
   statsd_client.cpp \
-=======
-  script/ismine.cpp \
->>>>>>> 0df9ea42
   timedata.cpp \
   torcontrol.cpp \
   txdb.cpp \
