--- conflicted
+++ resolved
@@ -611,22 +611,6 @@
     const uint64_t nKeyedNetGroup;
 protected:
 
-<<<<<<< HEAD
-    // Denial-of-service detection/prevention
-    // Key is IP address, value is banned-until-time
-    static banmap_t setBanned;
-    static CCriticalSection cs_setBanned;
-    static bool setBannedIsDirty;
-
-    // Whitelisted ranges. Any node connecting from these is automatically
-    // whitelisted (as well as those connecting to whitelisted binds).
-    static std::vector<CSubNet> vWhitelistedRange;
-    static CCriticalSection cs_vWhitelistedRange;
-=======
-    mapMsgCmdSize mapSendBytesPerMsgCmd;
-    mapMsgCmdSize mapRecvBytesPerMsgCmd;
->>>>>>> d2143dc9
-
     // Basic fuzz-testing
     void Fuzz(int nChance); // modifies ssSend
 
