// Copyright (c) 2009-2010 Satoshi Nakamoto
// Copyright (c) 2009-2012 The Bitcoin developers
// Distributed under the MIT/X11 software license, see the accompanying
// file COPYING or http://www.opensource.org/licenses/mit-license.php.

#include "alert.h"
#include "checkpoints.h"
#include "db.h"
#include "txdb.h"
#include "net.h"
#include "init.h"
#include "ui_interface.h"
#include "checkqueue.h"
#include "checkpointsync.h"
#include <boost/algorithm/string/replace.hpp>
#include <boost/filesystem.hpp>
#include <boost/filesystem/fstream.hpp>
#include <boost/lexical_cast.hpp>

#include <algorithm>
#include <boost/assign/list_of.hpp>

using namespace std;
using namespace boost;

//
// Global state -
//

CCriticalSection cs_setpwalletRegistered;
set<CWallet*> setpwalletRegistered;

CCriticalSection cs_main;

CTxMemPool mempool;
unsigned int nTransactionsUpdated = 0;

map<uint256, CBlockIndex*> mapBlockIndex;
uint256 hashGenesisBlock("0x00000ffd590b1485b3caadc19b22e6379c733355108f107a430458cdf3407ab6"); //mainnet

static CBigNum bnProofOfWorkLimit(~uint256(0) >> 20); // DarkCoin: starting difficulty is 1 / 2^12
CBlockIndex* pindexGenesisBlock = NULL;
int nBestHeight = -1;
uint256 nBestChainWork = 0;
uint256 nBestInvalidWork = 0;
uint256 hashBestChain = 0;
CBlockIndex* pindexBest = NULL;
set<CBlockIndex*, CBlockIndexWorkComparator> setBlockIndexValid; // may contain all CBlockIndex*'s that have validness >=BLOCK_VALID_TRANSACTIONS, and must contain those who aren't failed
int64 nTimeBestReceived = 0;
int nAskedForBlocks = 0;
int nScriptCheckThreads = 0;
bool fImporting = false;
bool fReindex = false;
bool fBenchmark = false;
bool fTxIndex = false;
int RequestedMasterNodeList = 0;
unsigned int nCoinCacheSize = 5000;

// create DarkSend pools
CDarkSendPool darkSendPool;
CDarkSendSigner darkSendSigner;
std::vector<CMasterNode> darkSendMasterNodes;
std::vector<CMasterNodeVote> darkSendMasterNodeVotes;
int64 enforceMasternodePaymentsTime = 4085657524;


/** Fees smaller than this (in satoshi) are considered zero fee (for transaction creation) */
int64 CTransaction::nMinTxFee = 100000;
/** Fees smaller than this (in satoshi) are considered zero fee (for relaying) */
int64 CTransaction::nMinRelayTxFee = 100000;

CMedianFilter<int> cPeerBlockCounts(8, 0); // Amount of blocks that other nodes claim to have

map<uint256, CBlock*> mapOrphanBlocks;
multimap<uint256, CBlock*> mapOrphanBlocksByPrev;

map<uint256, CTransaction> mapOrphanTransactions;
map<uint256, set<uint256> > mapOrphanTransactionsByPrev;

// Constant stuff for coinbase transactions we create:
CScript COINBASE_FLAGS;

const string strMessageMagic = "DarkCoin Signed Message:\n";

double dHashesPerSec = 0.0;
int64 nHPSTimerStart = 0;

// Settings
int64 nTransactionFee = 0;
int64 nMinimumInputValue = DUST_HARD_LIMIT;


//////////////////////////////////////////////////////////////////////////////
//
// dispatching functions
//

// These functions dispatch to one or all registered wallets


void RegisterWallet(CWallet* pwalletIn)
{
    {
        LOCK(cs_setpwalletRegistered);
        setpwalletRegistered.insert(pwalletIn);
    }
}

void UnregisterWallet(CWallet* pwalletIn)
{
    {
        LOCK(cs_setpwalletRegistered);
        setpwalletRegistered.erase(pwalletIn);
    }
}

// get the wallet transaction with the given hash (if it exists)
bool static GetTransaction(const uint256& hashTx, CWalletTx& wtx)
{
    BOOST_FOREACH(CWallet* pwallet, setpwalletRegistered)
        if (pwallet->GetTransaction(hashTx,wtx))
            return true;
    return false;
}

// erases transaction with the given hash from all wallets
void static EraseFromWallets(uint256 hash)
{
    BOOST_FOREACH(CWallet* pwallet, setpwalletRegistered)
        pwallet->EraseFromWallet(hash);
}

// make sure all wallets know about the given transaction, in the given block
void SyncWithWallets(const uint256 &hash, const CTransaction& tx, const CBlock* pblock, bool fUpdate)
{
    BOOST_FOREACH(CWallet* pwallet, setpwalletRegistered)
        pwallet->AddToWalletIfInvolvingMe(hash, tx, pblock, fUpdate);
}

// notify wallets about a new best chain
void static SetBestChain(const CBlockLocator& loc)
{
    BOOST_FOREACH(CWallet* pwallet, setpwalletRegistered)
        pwallet->SetBestChain(loc);
}

// notify wallets about an updated transaction
void static UpdatedTransaction(const uint256& hashTx)
{
    BOOST_FOREACH(CWallet* pwallet, setpwalletRegistered)
        pwallet->UpdatedTransaction(hashTx);
}

// dump all wallets
void static PrintWallets(const CBlock& block)
{
    BOOST_FOREACH(CWallet* pwallet, setpwalletRegistered)
        pwallet->PrintWallet(block);
}

// notify wallets about an incoming inventory (for request counts)
void static Inventory(const uint256& hash)
{
    BOOST_FOREACH(CWallet* pwallet, setpwalletRegistered)
        pwallet->Inventory(hash);
}

// ask wallets to resend their transactions
void static ResendWalletTransactions()
{
    BOOST_FOREACH(CWallet* pwallet, setpwalletRegistered)
        pwallet->ResendWalletTransactions();
}







//////////////////////////////////////////////////////////////////////////////
//
// CCoinsView implementations
//

bool CCoinsView::GetCoins(const uint256 &txid, CCoins &coins) { return false; }
bool CCoinsView::SetCoins(const uint256 &txid, const CCoins &coins) { return false; }
bool CCoinsView::HaveCoins(const uint256 &txid) { return false; }
CBlockIndex *CCoinsView::GetBestBlock() { return NULL; }
bool CCoinsView::SetBestBlock(CBlockIndex *pindex) { return false; }
bool CCoinsView::BatchWrite(const std::map<uint256, CCoins> &mapCoins, CBlockIndex *pindex) { return false; }
bool CCoinsView::GetStats(CCoinsStats &stats) { return false; }


CCoinsViewBacked::CCoinsViewBacked(CCoinsView &viewIn) : base(&viewIn) { }
bool CCoinsViewBacked::GetCoins(const uint256 &txid, CCoins &coins) { return base->GetCoins(txid, coins); }
bool CCoinsViewBacked::SetCoins(const uint256 &txid, const CCoins &coins) { return base->SetCoins(txid, coins); }
bool CCoinsViewBacked::HaveCoins(const uint256 &txid) { return base->HaveCoins(txid); }
CBlockIndex *CCoinsViewBacked::GetBestBlock() { return base->GetBestBlock(); }
bool CCoinsViewBacked::SetBestBlock(CBlockIndex *pindex) { return base->SetBestBlock(pindex); }
void CCoinsViewBacked::SetBackend(CCoinsView &viewIn) { base = &viewIn; }
bool CCoinsViewBacked::BatchWrite(const std::map<uint256, CCoins> &mapCoins, CBlockIndex *pindex) { return base->BatchWrite(mapCoins, pindex); }
bool CCoinsViewBacked::GetStats(CCoinsStats &stats) { return base->GetStats(stats); }

CCoinsViewCache::CCoinsViewCache(CCoinsView &baseIn, bool fDummy) : CCoinsViewBacked(baseIn), pindexTip(NULL) { }

bool CCoinsViewCache::GetCoins(const uint256 &txid, CCoins &coins) {
    if (cacheCoins.count(txid)) {
        coins = cacheCoins[txid];
        return true;
    }
    if (base->GetCoins(txid, coins)) {
        cacheCoins[txid] = coins;
        return true;
    }
    return false;
}

std::map<uint256,CCoins>::iterator CCoinsViewCache::FetchCoins(const uint256 &txid) {
    std::map<uint256,CCoins>::iterator it = cacheCoins.lower_bound(txid);
    if (it != cacheCoins.end() && it->first == txid)
        return it;
    CCoins tmp;
    if (!base->GetCoins(txid,tmp))
        return cacheCoins.end();
    std::map<uint256,CCoins>::iterator ret = cacheCoins.insert(it, std::make_pair(txid, CCoins()));
    tmp.swap(ret->second);
    return ret;
}

CCoins &CCoinsViewCache::GetCoins(const uint256 &txid) {
    std::map<uint256,CCoins>::iterator it = FetchCoins(txid);
    assert(it != cacheCoins.end());
    return it->second;
}

bool CCoinsViewCache::SetCoins(const uint256 &txid, const CCoins &coins) {
    cacheCoins[txid] = coins;
    return true;
}

bool CCoinsViewCache::HaveCoins(const uint256 &txid) {
    return FetchCoins(txid) != cacheCoins.end();
}

CBlockIndex *CCoinsViewCache::GetBestBlock() {
    if (pindexTip == NULL)
        pindexTip = base->GetBestBlock();
    return pindexTip;
}

bool CCoinsViewCache::SetBestBlock(CBlockIndex *pindex) {
    pindexTip = pindex;
    return true;
}

bool CCoinsViewCache::BatchWrite(const std::map<uint256, CCoins> &mapCoins, CBlockIndex *pindex) {
    for (std::map<uint256, CCoins>::const_iterator it = mapCoins.begin(); it != mapCoins.end(); it++)
        cacheCoins[it->first] = it->second;
    pindexTip = pindex;
    return true;
}

bool CCoinsViewCache::Flush() {
    bool fOk = base->BatchWrite(cacheCoins, pindexTip);
    if (fOk)
        cacheCoins.clear();
    return fOk;
}

unsigned int CCoinsViewCache::GetCacheSize() {
    return cacheCoins.size();
}

/** CCoinsView that brings transactions from a memorypool into view.
    It does not check for spendings by memory pool transactions. */
CCoinsViewMemPool::CCoinsViewMemPool(CCoinsView &baseIn, CTxMemPool &mempoolIn) : CCoinsViewBacked(baseIn), mempool(mempoolIn) { }

bool CCoinsViewMemPool::GetCoins(const uint256 &txid, CCoins &coins) {
    if (base->GetCoins(txid, coins))
        return true;
    if (mempool.exists(txid)) {
        const CTransaction &tx = mempool.lookup(txid);
        coins = CCoins(tx, MEMPOOL_HEIGHT);
        return true;
    }
    return false;
}

bool CCoinsViewMemPool::HaveCoins(const uint256 &txid) {
    return mempool.exists(txid) || base->HaveCoins(txid);
}

CCoinsViewCache *pcoinsTip = NULL;
CBlockTreeDB *pblocktree = NULL;

//////////////////////////////////////////////////////////////////////////////
//
// mapOrphanTransactions
//

bool AddOrphanTx(const CTransaction& tx)
{
    uint256 hash = tx.GetHash();
    if (mapOrphanTransactions.count(hash))
        return false;

    // Ignore big transactions, to avoid af
    // send-big-orphans memory exhaustion attack. If a peer has a legitimate
    // large transaction with a missing parent then we assume
    // it will rebroadcast it later, after the parent transaction(s)
    // have been mined or received.
    // 10,000 orphans, each of which is at most 5,000 bytes big is
    // at most 500 megabytes of orphans:
    unsigned int sz = tx.GetSerializeSize(SER_NETWORK, CTransaction::CURRENT_VERSION);
    if (sz > 5000)
    {
        printf("ignoring large orphan tx (size: %u, hash: %s)\n", sz, hash.ToString().c_str());
        return false;
    }

    mapOrphanTransactions[hash] = tx;
    BOOST_FOREACH(const CTxIn& txin, tx.vin)
        mapOrphanTransactionsByPrev[txin.prevout.hash].insert(hash);

    printf("stored orphan tx %s (mapsz %"PRIszu")\n", hash.ToString().c_str(),
        mapOrphanTransactions.size());
    return true;
}

void static EraseOrphanTx(uint256 hash)
{
    if (!mapOrphanTransactions.count(hash))
        return;
    const CTransaction& tx = mapOrphanTransactions[hash];
    BOOST_FOREACH(const CTxIn& txin, tx.vin)
    {
        mapOrphanTransactionsByPrev[txin.prevout.hash].erase(hash);
        if (mapOrphanTransactionsByPrev[txin.prevout.hash].empty())
            mapOrphanTransactionsByPrev.erase(txin.prevout.hash);
    }
    mapOrphanTransactions.erase(hash);
}

unsigned int LimitOrphanTxSize(unsigned int nMaxOrphans)
{
    unsigned int nEvicted = 0;
    while (mapOrphanTransactions.size() > nMaxOrphans)
    {
        // Evict a random orphan:
        uint256 randomhash = GetRandHash();
        map<uint256, CTransaction>::iterator it = mapOrphanTransactions.lower_bound(randomhash);
        if (it == mapOrphanTransactions.end())
            it = mapOrphanTransactions.begin();
        EraseOrphanTx(it->first);
        ++nEvicted;
    }
    return nEvicted;
}







//////////////////////////////////////////////////////////////////////////////
//
// CTransaction / CTxOut
//

bool CTxOut::IsDust() const
{
    // DarkCoin: IsDust() detection disabled, allows any valid dust to be relayed.
    // The fees imposed on each dust txo is considered sufficient spam deterrant. 
    return false;
}

bool CTransaction::IsStandard(string& strReason) const
{
    if (nVersion > CTransaction::CURRENT_VERSION || nVersion < 1) {
        strReason = "version";
        return false;
    }

    if (!IsFinal()) {
        strReason = "not-final";
        return false;
    }

    // Extremely large transactions with lots of inputs can cost the network
    // almost as much to process as they cost the sender in fees, because
    // computing signature hashes is O(ninputs*txsize). Limiting transactions
    // to MAX_STANDARD_TX_SIZE mitigates CPU exhaustion attacks.
    unsigned int sz = this->GetSerializeSize(SER_NETWORK, CTransaction::CURRENT_VERSION);
    if (sz >= MAX_STANDARD_TX_SIZE) {
        strReason = "tx-size";
        return false;
    }

    BOOST_FOREACH(const CTxIn& txin, vin)
    {
        // Biggest 'standard' txin is a 3-signature 3-of-3 CHECKMULTISIG
        // pay-to-script-hash, which is 3 ~80-byte signatures, 3
        // ~65-byte public keys, plus a few script ops.
        if (txin.scriptSig.size() > 500) {
            strReason = "scriptsig-size";
            return false;
        }
        if (!txin.scriptSig.IsPushOnly()) {
            strReason = "scriptsig-not-pushonly";
            return false;
        }
    }
    BOOST_FOREACH(const CTxOut& txout, vout) {
        if (!::IsStandard(txout.scriptPubKey)) {
            strReason = "scriptpubkey";
            return false;
        }
        if (txout.IsDust()) {
            strReason = "dust";
            return false;
        }
    }
    return true;
}

//
// Check transaction inputs, and make sure any
// pay-to-script-hash transactions are evaluating IsStandard scripts
//
// Why bother? To avoid denial-of-service attacks; an attacker
// can submit a standard HASH... OP_EQUAL transaction,
// which will get accepted into blocks. The redemption
// script can be anything; an attacker could use a very
// expensive-to-check-upon-redemption script like:
//   DUP CHECKSIG DROP ... repeated 100 times... OP_1
//
bool CTransaction::AreInputsStandard(CCoinsViewCache& mapInputs) const
{
    if (IsCoinBase())
        return true; // Coinbases don't use vin normally

    for (unsigned int i = 0; i < vin.size(); i++)
    {
        const CTxOut& prev = GetOutputFor(vin[i], mapInputs);

        vector<vector<unsigned char> > vSolutions;
        txnouttype whichType;
        // get the scriptPubKey corresponding to this input:
        const CScript& prevScript = prev.scriptPubKey;
        if (!Solver(prevScript, whichType, vSolutions))
            return false;
        int nArgsExpected = ScriptSigArgsExpected(whichType, vSolutions);
        if (nArgsExpected < 0)
            return false;

        // Transactions with extra stuff in their scriptSigs are
        // non-standard. Note that this EvalScript() call will
        // be quick, because if there are any operations
        // beside "push data" in the scriptSig the
        // IsStandard() call returns false
        vector<vector<unsigned char> > stack;
        if (!EvalScript(stack, vin[i].scriptSig, *this, i, false, 0))
            return false;

        if (whichType == TX_SCRIPTHASH)
        {
            if (stack.empty())
                return false;
            CScript subscript(stack.back().begin(), stack.back().end());
            vector<vector<unsigned char> > vSolutions2;
            txnouttype whichType2;
            if (!Solver(subscript, whichType2, vSolutions2))
                return false;
            if (whichType2 == TX_SCRIPTHASH)
                return false;

            int tmpExpected;
            tmpExpected = ScriptSigArgsExpected(whichType2, vSolutions2);
            if (tmpExpected < 0)
                return false;
            nArgsExpected += tmpExpected;
        }

        if (stack.size() != (unsigned int)nArgsExpected)
            return false;
    }

    return true;
}

unsigned int CTransaction::GetLegacySigOpCount() const
{
    unsigned int nSigOps = 0;
    BOOST_FOREACH(const CTxIn& txin, vin)
    {
        nSigOps += txin.scriptSig.GetSigOpCount(false);
    }
    BOOST_FOREACH(const CTxOut& txout, vout)
    {
        nSigOps += txout.scriptPubKey.GetSigOpCount(false);
    }
    return nSigOps;
}


int CMerkleTx::SetMerkleBranch(const CBlock* pblock)
{
    CBlock blockTmp;

    if (pblock == NULL) {
        CCoins coins;
        if (pcoinsTip->GetCoins(GetHash(), coins)) {
            CBlockIndex *pindex = FindBlockByHeight(coins.nHeight);
            if (pindex) {
                if (!blockTmp.ReadFromDisk(pindex))
                    return 0;
                pblock = &blockTmp;
            }
        }
    }

    if (pblock) {
        // Update the tx's hashBlock
        hashBlock = pblock->GetHash();

        // Locate the transaction
        for (nIndex = 0; nIndex < (int)pblock->vtx.size(); nIndex++)
            if (pblock->vtx[nIndex] == *(CTransaction*)this)
                break;
        if (nIndex == (int)pblock->vtx.size())
        {
            vMerkleBranch.clear();
            nIndex = -1;
            printf("ERROR: SetMerkleBranch() : couldn't find tx in block\n");
            return 0;
        }

        // Fill in merkle branch
        vMerkleBranch = pblock->GetMerkleBranch(nIndex);
    }

    // Is the tx in a block that's in the main chain
    map<uint256, CBlockIndex*>::iterator mi = mapBlockIndex.find(hashBlock);
    if (mi == mapBlockIndex.end())
        return 0;
    CBlockIndex* pindex = (*mi).second;
    if (!pindex || !pindex->IsInMainChain())
        return 0;

    return pindexBest->nHeight - pindex->nHeight + 1;
}







bool CTransaction::CheckTransaction(CValidationState &state) const
{
    // Basic checks that don't depend on any context
    if (vin.empty())
        return state.DoS(10, error("CTransaction::CheckTransaction() : vin empty"));
    if (vout.empty())
        return state.DoS(10, error("CTransaction::CheckTransaction() : vout empty"));
    // Size limits
    if (::GetSerializeSize(*this, SER_NETWORK, PROTOCOL_VERSION) > MAX_BLOCK_SIZE)
        return state.DoS(100, error("CTransaction::CheckTransaction() : size limits failed"));

    // Check for negative or overflow output values
    int64 nValueOut = 0;
    BOOST_FOREACH(const CTxOut& txout, vout)
    {
        if (txout.nValue < 0)
            return state.DoS(100, error("CTransaction::CheckTransaction() : txout.nValue negative"));
        if (txout.nValue > MAX_MONEY)
            return state.DoS(100, error("CTransaction::CheckTransaction() : txout.nValue too high"));
        nValueOut += txout.nValue;
        if (!MoneyRange(nValueOut))
            return state.DoS(100, error("CTransaction::CheckTransaction() : txout total out of range"));
    }

    // Check for duplicate inputs
    set<COutPoint> vInOutPoints;
    BOOST_FOREACH(const CTxIn& txin, vin)
    {
        if (vInOutPoints.count(txin.prevout))
            return state.DoS(100, error("CTransaction::CheckTransaction() : duplicate inputs"));
        vInOutPoints.insert(txin.prevout);
    }

    if (IsCoinBase())
    {
        if (vin[0].scriptSig.size() < 2 || vin[0].scriptSig.size() > 100)
            return state.DoS(100, error("CTransaction::CheckTransaction() : coinbase script size"));
    }
    else
    {
        BOOST_FOREACH(const CTxIn& txin, vin)
            if (txin.prevout.IsNull())
                return state.DoS(10, error("CTransaction::CheckTransaction() : prevout is null"));
    }

    return true;
}

int64 CTransaction::GetMinFee(unsigned int nBlockSize, bool fAllowFree,
                              enum GetMinFee_mode mode) const
{
    // Base fee is either nMinTxFee or nMinRelayTxFee
    int64 nBaseFee = (mode == GMF_RELAY) ? nMinRelayTxFee : nMinTxFee;

    unsigned int nBytes = ::GetSerializeSize(*this, SER_NETWORK, PROTOCOL_VERSION);
    unsigned int nNewBlockSize = nBlockSize + nBytes;
    int64 nMinFee = (1 + (int64)nBytes / 1000) * nBaseFee;

    if (fAllowFree)
    {
        // There is a free transaction area in blocks created by most miners,
        // * If we are relaying we allow transactions up to DEFAULT_BLOCK_PRIORITY_SIZE - 1000
        //   to be considered to fall into this category. We don't want to encourage sending
        //   multiple transactions instead of one big transaction to avoid fees.
        // * If we are creating a transaction we allow transactions up to 5,000 bytes
        //   to be considered safe and assume they can likely make it into this section.
        if (nBytes < (mode == GMF_SEND ? 5000 : (DEFAULT_BLOCK_PRIORITY_SIZE - 1000)))
            nMinFee = 0;
    }

    // DarkCoin
    // To limit dust spam, add nBaseFee for each output less than DUST_SOFT_LIMIT
    BOOST_FOREACH(const CTxOut& txout, vout)
        if (txout.nValue < DUST_SOFT_LIMIT)
            nMinFee += nBaseFee;

    // Raise the price as the block approaches full
    if (nBlockSize != 1 && nNewBlockSize >= MAX_BLOCK_SIZE_GEN/2)
    {
        if (nNewBlockSize >= MAX_BLOCK_SIZE_GEN)
            return MAX_MONEY;
        nMinFee *= MAX_BLOCK_SIZE_GEN / (MAX_BLOCK_SIZE_GEN - nNewBlockSize);
    }

    if (!MoneyRange(nMinFee))
        nMinFee = MAX_MONEY;
    return nMinFee;
}

void CTxMemPool::pruneSpent(const uint256 &hashTx, CCoins &coins)
{
    LOCK(cs);

    std::map<COutPoint, CInPoint>::iterator it = mapNextTx.lower_bound(COutPoint(hashTx, 0));

    // iterate over all COutPoints in mapNextTx whose hash equals the provided hashTx
    while (it != mapNextTx.end() && it->first.hash == hashTx) {
        coins.Spend(it->first.n); // and remove those outputs from coins
        it++;
    }
}

bool CTxMemPool::accept(CValidationState &state, CTransaction &tx, bool fCheckInputs, bool fLimitFree,
                        bool* pfMissingInputs)
{
    if (pfMissingInputs)
        *pfMissingInputs = false;

    if (!tx.CheckTransaction(state))
        return error("CTxMemPool::accept() : CheckTransaction failed");

    // Coinbase is only valid in a block, not as a loose transaction
    if (tx.IsCoinBase())
        return state.DoS(100, error("CTxMemPool::accept() : coinbase as individual tx"));

    // To help v0.1.5 clients who would see it as a negative number
    if ((int64)tx.nLockTime > std::numeric_limits<int>::max())
        return error("CTxMemPool::accept() : not accepting nLockTime beyond 2038 yet");

    // Rather not work on nonstandard transactions (unless -testnet)
    string strNonStd;
    if (!fTestNet && !tx.IsStandard(strNonStd))
        return error("CTxMemPool::accept() : nonstandard transaction (%s)",
                     strNonStd.c_str());

    // is it already in the memory pool?
    uint256 hash = tx.GetHash();
    {
        LOCK(cs);
        if (mapTx.count(hash))
            return false;
    }

    // Check for conflicts with in-memory transactions
    CTransaction* ptxOld = NULL;
    for (unsigned int i = 0; i < tx.vin.size(); i++)
    {
        COutPoint outpoint = tx.vin[i].prevout;
        if (mapNextTx.count(outpoint))
        {
            // Disable replacement feature for now
            return false;

            // Allow replacing with a newer version of the same transaction
            if (i != 0)
                return false;
            ptxOld = mapNextTx[outpoint].ptx;
            if (ptxOld->IsFinal())
                return false;
            if (!tx.IsNewerThan(*ptxOld))
                return false;
            for (unsigned int i = 0; i < tx.vin.size(); i++)
            {
                COutPoint outpoint = tx.vin[i].prevout;
                if (!mapNextTx.count(outpoint) || mapNextTx[outpoint].ptx != ptxOld)
                    return false;
            }
            break;
        }
    }

    if (fCheckInputs)
    {
        CCoinsView dummy;
        CCoinsViewCache view(dummy);

        {
        LOCK(cs);
        CCoinsViewMemPool viewMemPool(*pcoinsTip, *this);
        view.SetBackend(viewMemPool);

        // do we already have it?
        if (view.HaveCoins(hash))
            return false;

        // do all inputs exist?
        // Note that this does not check for the presence of actual outputs (see the next check for that),
        // only helps filling in pfMissingInputs (to determine missing vs spent).
        BOOST_FOREACH(const CTxIn txin, tx.vin) {
            if (!view.HaveCoins(txin.prevout.hash)) {
                if (pfMissingInputs)
                    *pfMissingInputs = true;
                return false;
            }
        }

        // are the actual inputs available?
        if (!tx.HaveInputs(view))
            return state.Invalid(error("CTxMemPool::accept() : inputs already spent"));

        // Bring the best block into scope
        view.GetBestBlock();

        // we have all inputs cached now, so switch back to dummy, so we don't need to keep lock on mempool
        view.SetBackend(dummy);
        }

        // Check for non-standard pay-to-script-hash in inputs
        if (!tx.AreInputsStandard(view) && !fTestNet)
            return error("CTxMemPool::accept() : nonstandard transaction input");

        // Note: if you modify this code to accept non-standard transactions, then
        // you should add code here to check that the transaction does a
        // reasonable number of ECDSA signature verifications.

        int64 nFees = tx.GetValueIn(view)-tx.GetValueOut();
        unsigned int nSize = ::GetSerializeSize(tx, SER_NETWORK, PROTOCOL_VERSION);

        // Don't accept it if it can't get into a block
        int64 txMinFee = tx.GetMinFee(1000, true, GMF_RELAY);
        if (fLimitFree && nFees < txMinFee)
            return error("CTxMemPool::accept() : not enough fees %s, %"PRI64d" < %"PRI64d,
                         hash.ToString().c_str(),
                         nFees, txMinFee);

        // Continuously rate-limit free transactions
        // This mitigates 'penny-flooding' -- sending thousands of free transactions just to
        // be annoying or make others' transactions take longer to confirm.
        if (fLimitFree && nFees < CTransaction::nMinRelayTxFee)
        {
            static double dFreeCount;
            static int64 nLastTime;
            int64 nNow = GetTime();

            LOCK(cs);

            // Use an exponentially decaying ~10-minute window:
            dFreeCount *= pow(1.0 - 1.0/600.0, (double)(nNow - nLastTime));
            nLastTime = nNow;
            // -limitfreerelay unit is thousand-bytes-per-minute
            // At default rate it would take over a month to fill 1GB
            if (dFreeCount >= GetArg("-limitfreerelay", 15)*10*1000)
                return error("CTxMemPool::accept() : free transaction rejected by rate limiter");
            if (fDebug)
                printf("Rate limit dFreeCount: %g => %g\n", dFreeCount, dFreeCount+nSize);
            dFreeCount += nSize;
        }

        // Check against previous transactions
        // This is done last to help prevent CPU exhaustion denial-of-service attacks.
        if (!tx.CheckInputs(state, view, true, SCRIPT_VERIFY_P2SH | SCRIPT_VERIFY_STRICTENC))
        {
            return error("CTxMemPool::accept() : ConnectInputs failed %s", hash.ToString().c_str());
        }
    }

    // Store transaction in memory
    {
        LOCK(cs);
        if (ptxOld)
        {
            printf("CTxMemPool::accept() : replacing tx %s with new version\n", ptxOld->GetHash().ToString().c_str());
            remove(*ptxOld);
        }
        addUnchecked(hash, tx);
    }

    ///// are we sure this is ok when loading transactions or restoring block txes
    // If updated, erase old tx from wallet
    if (ptxOld)
        EraseFromWallets(ptxOld->GetHash());
    SyncWithWallets(hash, tx, NULL, true);

    return true;
}

bool CTxMemPool::acceptableInputs(CValidationState &state, CTransaction &tx, bool fLimitFree)
{
    // To help v0.1.5 clients who would see it as a negative number
    if ((int64)tx.nLockTime > std::numeric_limits<int>::max())
        return error("CTxMemPool::acceptableInputs() : not accepting nLockTime beyond 2038 yet");

    // Rather not work on nonstandard transactions (unless -testnet)
    string strNonStd;
    if (!fTestNet && !tx.IsStandard(strNonStd))
        return error("CTxMemPool::acceptableInputs() : nonstandard transaction (%s)",
                     strNonStd.c_str());

    // Check for conflicts with in-memory transactions
    for (unsigned int i = 0; i < tx.vin.size(); i++)
    {
        COutPoint outpoint = tx.vin[i].prevout;
        if (mapNextTx.count(outpoint))
        {
            // Disable replacement feature for now
            return false;
        }
    }

    if (true)
    {
        CCoinsView dummy;
        CCoinsViewCache view(dummy);

        {
            LOCK(cs);
            CCoinsViewMemPool viewMemPool(*pcoinsTip, *this);
            view.SetBackend(viewMemPool);

            // do all inputs exist?
            // Note that this does not check for the presence of actual outputs (see the next check for that),
            // only helps filling in pfMissingInputs (to determine missing vs spent).
            BOOST_FOREACH(const CTxIn txin, tx.vin) {
                if (!view.HaveCoins(txin.prevout.hash)) {
                    return false;
                }
            }

            // are the actual inputs available?
            if (!tx.HaveInputs(view)) {
                return state.Invalid(error("CTxMemPool::acceptableInputs() : inputs already spent"));
            }

            // Bring the best block into scope
            view.GetBestBlock();

            // we have all inputs cached now, so switch back to dummy, so we don't need to keep lock on mempool
            view.SetBackend(dummy);
        }

        // Check against previous transactions
        // This is done last to help prevent CPU exhaustion denial-of-service attacks.
        if (!tx.CheckInputs(state, view, false, SCRIPT_VERIFY_P2SH | SCRIPT_VERIFY_STRICTENC))
        {
            return error("CTxMemPool::acceptableInputs() : ConnectInputs failed \n");
        }
    }

    return true;
}


bool CTxMemPool::acceptable(CValidationState &state, CTransaction &tx, bool fCheckInputs, bool fLimitFree,
                        bool* pfMissingInputs)
{
    if (pfMissingInputs)
        *pfMissingInputs = false;

    if (!tx.CheckTransaction(state))
        return error("CTxMemPool::acceptable() : CheckTransaction failed");

    // Coinbase is only valid in a block, not as a loose transaction
    if (tx.IsCoinBase())
        return state.DoS(100, error("CTxMemPool::acceptable() : coinbase as individual tx"));

    // To help v0.1.5 clients who would see it as a negative number
    if ((int64)tx.nLockTime > std::numeric_limits<int>::max())
        return error("CTxMemPool::acceptable() : not accepting nLockTime beyond 2038 yet");

    // Rather not work on nonstandard transactions (unless -testnet)
    string strNonStd;
    if (!fTestNet && !tx.IsStandard(strNonStd))
        return error("CTxMemPool::acceptable() : nonstandard transaction (%s)",
                     strNonStd.c_str());

    // is it already in the memory pool?
    uint256 hash = tx.GetHash();
    {
        LOCK(cs);
        if (mapTx.count(hash)) {
            return false;
        }
    }

    // Check for conflicts with in-memory transactions
    for (unsigned int i = 0; i < tx.vin.size(); i++)
    {
        COutPoint outpoint = tx.vin[i].prevout;
        if (mapNextTx.count(outpoint))
        {
            // Disable replacement feature for now
            return false;
        }
    }

    if (fCheckInputs)
    {
        CCoinsView dummy;
        CCoinsViewCache view(dummy);

        {
        LOCK(cs);
        CCoinsViewMemPool viewMemPool(*pcoinsTip, *this);
        view.SetBackend(viewMemPool);

        // do we already have it?
        if (view.HaveCoins(hash)){
            return false;
        }

        // do all inputs exist?
        // Note that this does not check for the presence of actual outputs (see the next check for that),
        // only helps filling in pfMissingInputs (to determine missing vs spent).
        BOOST_FOREACH(const CTxIn txin, tx.vin) {
            if (!view.HaveCoins(txin.prevout.hash)) {
                if (pfMissingInputs) 
                    *pfMissingInputs = true;
                return false;
            }
        }

        // are the actual inputs available?
        if (!tx.HaveInputs(view)) {
            return state.Invalid(error("CTxMemPool::acceptable() : inputs already spent"));
        }

        // Bring the best block into scope
        view.GetBestBlock();

        // we have all inputs cached now, so switch back to dummy, so we don't need to keep lock on mempool
        view.SetBackend(dummy);
        }

        // Check for non-standard pay-to-script-hash in inputs
        if (!tx.AreInputsStandard(view) && !fTestNet) {
            return error("CTxMemPool::acceptable() : nonstandard transaction input");
        }

        // Note: if you modify this code to accept non-standard transactions, then
        // you should add code here to check that the transaction does a
        // reasonable number of ECDSA signature verifications.

        int64 nFees = tx.GetValueIn(view)-tx.GetValueOut();

        // Don't accept it if it can't get into a block
        int64 txMinFee = tx.GetMinFee(1000, true, GMF_RELAY);
        if (fLimitFree && nFees < txMinFee) {
            return error("CTxMemPool::acceptable() : not enough fees %s, %"PRI64d" < %"PRI64d,
                         hash.ToString().c_str(),
                         nFees, txMinFee);
        }

        // Check against previous transactions
        // This is done last to help prevent CPU exhaustion denial-of-service attacks.
        if (!tx.CheckInputs(state, view, true, SCRIPT_VERIFY_P2SH | SCRIPT_VERIFY_STRICTENC))
        {
            return error("CTxMemPool::acceptable() : ConnectInputs failed %s", hash.ToString().c_str());
        }
    }

    return true;
}

bool CTransaction::AcceptToMemoryPool(CValidationState &state, bool fCheckInputs, bool fLimitFree, bool* pfMissingInputs)
{
    try {
        return mempool.accept(state, *this, fCheckInputs, fLimitFree, pfMissingInputs);
    } catch(std::runtime_error &e) {
        return state.Abort(_("System error: ") + e.what());
    }
}

bool CTransaction::IsAcceptable(CValidationState &state, bool fCheckInputs, bool fLimitFree, bool* pfMissingInputs)
{
    try {
        return mempool.acceptable(state, *this, fCheckInputs, fLimitFree, pfMissingInputs);
    } catch(std::runtime_error &e) {
        return state.Abort(_("System error: ") + e.what());
    }
}

bool CTransaction::AcceptableInputs(CValidationState &state, bool fLimitFree)
{
    try {
        return mempool.acceptableInputs(state, *this, fLimitFree);
    } catch(std::runtime_error &e) {
        return state.Abort(_("System error: ") + e.what());
    }
}


int GetInputAge(CTxIn& vin)
{
    // Fetch previous transactions (inputs):
    CCoinsView viewDummy;
    CCoinsViewCache view(viewDummy);
    {
        LOCK(mempool.cs);
        CCoinsViewCache &viewChain = *pcoinsTip;
        CCoinsViewMemPool viewMempool(viewChain, mempool);
        view.SetBackend(viewMempool); // temporarily switch cache backend to db+mempool view

        const uint256& prevHash = vin.prevout.hash;
        CCoins coins;
        view.GetCoins(prevHash, coins); // this is certainly allowed to fail
        view.SetBackend(viewDummy); // switch back to avoid locking mempool for too long
    }

    const CCoins &coins = view.GetCoins(vin.prevout.hash);

    return (pindexBest->nHeight+1) - coins.nHeight;
}


bool CTxMemPool::addUnchecked(const uint256& hash, const CTransaction &tx)
{
    // Add to memory pool without checking anything.  Don't call this directly,
    // call CTxMemPool::accept to properly check the transaction first.
    {
        mapTx[hash] = tx;
        for (unsigned int i = 0; i < tx.vin.size(); i++)
            mapNextTx[tx.vin[i].prevout] = CInPoint(&mapTx[hash], i);
        nTransactionsUpdated++;
    }
    return true;
}


bool CTxMemPool::remove(const CTransaction &tx, bool fRecursive)
{
    // Remove transaction from memory pool
    {
        LOCK(cs);
        uint256 hash = tx.GetHash();
        if (fRecursive) {
            for (unsigned int i = 0; i < tx.vout.size(); i++) {
                std::map<COutPoint, CInPoint>::iterator it = mapNextTx.find(COutPoint(hash, i));
                if (it != mapNextTx.end())
                    remove(*it->second.ptx, true);
            }
        }
        if (mapTx.count(hash))
        {
            BOOST_FOREACH(const CTxIn& txin, tx.vin)
                mapNextTx.erase(txin.prevout);
            mapTx.erase(hash);
            nTransactionsUpdated++;
        }
    }
    return true;
}

bool CTxMemPool::removeConflicts(const CTransaction &tx)
{
    // Remove transactions which depend on inputs of tx, recursively
    LOCK(cs);
    BOOST_FOREACH(const CTxIn &txin, tx.vin) {
        std::map<COutPoint, CInPoint>::iterator it = mapNextTx.find(txin.prevout);
        if (it != mapNextTx.end()) {
            const CTransaction &txConflict = *it->second.ptx;
            if (txConflict != tx)
                remove(txConflict, true);
        }
    }
    return true;
}

void CTxMemPool::clear()
{
    LOCK(cs);
    mapTx.clear();
    mapNextTx.clear();
    ++nTransactionsUpdated;
}

void CTxMemPool::queryHashes(std::vector<uint256>& vtxid)
{
    vtxid.clear();

    LOCK(cs);
    vtxid.reserve(mapTx.size());
    for (map<uint256, CTransaction>::iterator mi = mapTx.begin(); mi != mapTx.end(); ++mi)
        vtxid.push_back((*mi).first);
}




int CMerkleTx::GetDepthInMainChain(CBlockIndex* &pindexRet) const
{
    if (hashBlock == 0 || nIndex == -1)
        return 0;

    // Find the block it claims to be in
    map<uint256, CBlockIndex*>::iterator mi = mapBlockIndex.find(hashBlock);
    if (mi == mapBlockIndex.end())
        return 0;
    CBlockIndex* pindex = (*mi).second;
    if (!pindex || !pindex->IsInMainChain())
        return 0;

    // Make sure the merkle branch connects to this block
    if (!fMerkleVerified)
    {
        if (CBlock::CheckMerkleBranch(GetHash(), vMerkleBranch, nIndex) != pindex->hashMerkleRoot)
            return 0;
        fMerkleVerified = true;
    }

    pindexRet = pindex;
    return pindexBest->nHeight - pindex->nHeight + 1;
}


double ConvertBitsToDouble(unsigned int nBits){
    int nShift = (nBits >> 24) & 0xff;

    double dDiff =
        (double)0x0000ffff / (double)(nBits & 0x00ffffff);

    while (nShift < 29)
    {
        dDiff *= 256.0;
        nShift++;
    }
    while (nShift > 29)
    {
        dDiff /= 256.0;
        nShift--;
    }

    return dDiff;
}

int CMerkleTx::GetBlocksToMaturity() const
{
    if (!IsCoinBase())
        return 0;

    return max(0, (COINBASE_MATURITY+20) - GetDepthInMainChain());
}


bool CMerkleTx::AcceptToMemoryPool(bool fCheckInputs, bool fLimitFree)
{
    CValidationState state;
    return CTransaction::AcceptToMemoryPool(state, fCheckInputs, fLimitFree);
}

bool CMerkleTx::IsAcceptable(bool fCheckInputs, bool fLimitFree)
{
    CValidationState state;
    return CTransaction::IsAcceptable(state, fCheckInputs, fLimitFree);
}

bool CWalletTx::AcceptWalletTransaction(bool fCheckInputs)
{
    {
        LOCK(mempool.cs);
        // Add previous supporting transactions first
        BOOST_FOREACH(CMerkleTx& tx, vtxPrev)
        {
            if (!tx.IsCoinBase())
            {
                uint256 hash = tx.GetHash();
                if (!mempool.exists(hash) && pcoinsTip->HaveCoins(hash))
                    tx.AcceptToMemoryPool(fCheckInputs, false);
            }
        }
        return AcceptToMemoryPool(fCheckInputs, false);
    }
    return false;
}


// Return transaction in tx, and if it was found inside a block, its hash is placed in hashBlock
bool GetTransaction(const uint256 &hash, CTransaction &txOut, uint256 &hashBlock, bool fAllowSlow)
{
    CBlockIndex *pindexSlow = NULL;
    {
        LOCK(cs_main);
        {
            LOCK(mempool.cs);
            if (mempool.exists(hash))
            {
                txOut = mempool.lookup(hash);
                return true;
            }
        }

        if (fTxIndex) {
            CDiskTxPos postx;
            if (pblocktree->ReadTxIndex(hash, postx)) {
                CAutoFile file(OpenBlockFile(postx, true), SER_DISK, CLIENT_VERSION);
                CBlockHeader header;
                try {
                    file >> header;
                    fseek(file, postx.nTxOffset, SEEK_CUR);
                    file >> txOut;
                } catch (std::exception &e) {
                    return error("%s() : deserialize or I/O error", __PRETTY_FUNCTION__);
                }
                hashBlock = header.GetHash();
                if (txOut.GetHash() != hash)
                    return error("%s() : txid mismatch", __PRETTY_FUNCTION__);
                return true;
            }
        }

        if (fAllowSlow) { // use coin database to locate block that contains transaction, and scan it
            int nHeight = -1;
            {
                CCoinsViewCache &view = *pcoinsTip;
                CCoins coins;
                if (view.GetCoins(hash, coins))
                    nHeight = coins.nHeight;
            }
            if (nHeight > 0)
                pindexSlow = FindBlockByHeight(nHeight);
        }
    }

    if (pindexSlow) {
        CBlock block;
        if (block.ReadFromDisk(pindexSlow)) {
            BOOST_FOREACH(const CTransaction &tx, block.vtx) {
                if (tx.GetHash() == hash) {
                    txOut = tx;
                    hashBlock = pindexSlow->GetBlockHash();
                    return true;
                }
            }
        }
    }

    return false;
}






//////////////////////////////////////////////////////////////////////////////
//
// CBlock and CBlockIndex
//

static CBlockIndex* pblockindexFBBHLast;
CBlockIndex* FindBlockByHeight(int nHeight)
{
    CBlockIndex *pblockindex;
    if (nHeight < nBestHeight / 2)
        pblockindex = pindexGenesisBlock;
    else
        pblockindex = pindexBest;
    if (pblockindexFBBHLast && abs(nHeight - pblockindex->nHeight) > abs(nHeight - pblockindexFBBHLast->nHeight))
        pblockindex = pblockindexFBBHLast;
    while (pblockindex->nHeight > nHeight)
        pblockindex = pblockindex->pprev;
    while (pblockindex->nHeight < nHeight)
        pblockindex = pblockindex->pnext;
    pblockindexFBBHLast = pblockindex;
    return pblockindex;
}

bool CBlock::ReadFromDisk(const CBlockIndex* pindex)
{
    if (!ReadFromDisk(pindex->GetBlockPos()))
        return false;
    if (GetHash() != pindex->GetBlockHash())
        return error("CBlock::ReadFromDisk() : GetHash() doesn't match index");
    return true;
}

uint256 static GetOrphanRoot(const CBlockHeader* pblock)
{
    // Work back to the first block in the orphan chain
    while (mapOrphanBlocks.count(pblock->hashPrevBlock))
        pblock = mapOrphanBlocks[pblock->hashPrevBlock];
    return pblock->GetHash();
}

int64 static GetBlockValue(int nBits, int nHeight, int64 nFees)
{
    double dDiff =
        (double)0x0000ffff / (double)(nBits & 0x00ffffff);

    /* fixed bug caused diff to not be correctly calculated */
    if(nHeight > 4500 || fTestNet) dDiff = ConvertBitsToDouble(nBits);

    int64 nSubsidy = 0; 
    if(nHeight >= 5465) {
        if((nHeight >= 17000 && dDiff > 75) || nHeight >= 24000) { // GPU/ASIC difficulty calc
            // 2222222/(((x+2600)/9)^2)
            nSubsidy = (2222222.0 / (pow((dDiff+2600.0)/9.0,2.0)));
            if (nSubsidy > 25) nSubsidy = 25;
            if (nSubsidy < 5) nSubsidy = 5;
        } else { // CPU mining calc
            nSubsidy = (11111.0 / (pow((dDiff+51.0)/6.0,2.0)));
            if (nSubsidy > 500) nSubsidy = 500;
            if (nSubsidy < 25) nSubsidy = 25;
        }
    } else {
        nSubsidy = (1111.0 / (pow((dDiff+1.0),2.0)));
        if (nSubsidy > 500) nSubsidy = 500;
        if (nSubsidy < 1) nSubsidy = 1;
    }

    // printf("height %u diff %4.2f reward %i \n", nHeight, dDiff, nSubsidy);
    nSubsidy *= COIN;

    // yearly decline of production by 7% per year, projected 21.3M coins max by year 2050.
    for(int i = 210240; i <= nHeight; i += 210240) nSubsidy *= 0.93;

    return nSubsidy + nFees;
}

static const int64 nTargetTimespan = 24 * 60 * 60; // DarkCoin: 1 day
static const int64 nTargetSpacing = 2.5 * 60; // DarkCoin: 2.5 minutes
static const int64 nInterval = nTargetTimespan / nTargetSpacing; // 576

//
// minimum amount of work that could possibly be required nTime after
// minimum work required was nBase
//
unsigned int ComputeMinWork(unsigned int nBase, int64 nTime)
{
    // Testnet has min-difficulty blocks
    // after nTargetSpacing*2 time between blocks:
    if (fTestNet && nTime > nTargetSpacing*2)
        return bnProofOfWorkLimit.GetCompact();

    CBigNum bnResult;
    bnResult.SetCompact(nBase);
    while (nTime > 0 && bnResult < bnProofOfWorkLimit)
    {
        // Maximum 400% adjustment...
        bnResult *= 4;
        // ... in best-case exactly 4-times-normal target time
        nTime -= nTargetTimespan*4;
    }
    if (bnResult > bnProofOfWorkLimit)
        bnResult = bnProofOfWorkLimit;
    return bnResult.GetCompact();
}

unsigned int static GetNextWorkRequired_V1(const CBlockIndex* pindexLast, const CBlockHeader *pblock)
{
    unsigned int nProofOfWorkLimit = bnProofOfWorkLimit.GetCompact();

    // Genesis block
    if (pindexLast == NULL)
        return nProofOfWorkLimit;

    // Only change once per interval
    if ((pindexLast->nHeight+1) % nInterval != 0)
    {
        // Special difficulty rule for testnet:
        if (fTestNet)
        {
            // If the new block's timestamp is more than 2* 10 minutes
            // then allow mining of a min-difficulty block.
            if (pblock->nTime > pindexLast->nTime + nTargetSpacing*2)
                return nProofOfWorkLimit;
            else
            {
                // Return the last non-special-min-difficulty-rules-block
                const CBlockIndex* pindex = pindexLast;
                while (pindex->pprev && pindex->nHeight % nInterval != 0 && pindex->nBits == nProofOfWorkLimit)
                    pindex = pindex->pprev;
                return pindex->nBits;
            }
        }

        return pindexLast->nBits;
    }

    // DarkCoin: This fixes an issue where a 51% attack can change difficulty at will.
    // Go back the full period unless it's the first retarget after genesis. Code courtesy of Art Forz
    int blockstogoback = nInterval-1;
    if ((pindexLast->nHeight+1) != nInterval)
        blockstogoback = nInterval;

    // Go back by what we want to be 14 days worth of blocks
    const CBlockIndex* pindexFirst = pindexLast;
    for (int i = 0; pindexFirst && i < blockstogoback; i++)
        pindexFirst = pindexFirst->pprev;
    assert(pindexFirst);

    // Limit adjustment step
    int64 nActualTimespan = pindexLast->GetBlockTime() - pindexFirst->GetBlockTime();
    printf("  nActualTimespan = %"PRI64d"  before bounds\n", nActualTimespan);
    if (nActualTimespan < nTargetTimespan/4)
        nActualTimespan = nTargetTimespan/4;
    if (nActualTimespan > nTargetTimespan*4)
        nActualTimespan = nTargetTimespan*4;

    // Retarget
    CBigNum bnNew;
    bnNew.SetCompact(pindexLast->nBits);
    bnNew *= nActualTimespan;
    bnNew /= nTargetTimespan;

    if (bnNew > bnProofOfWorkLimit)
        bnNew = bnProofOfWorkLimit;

    /// debug print
    printf("GetNextWorkRequired RETARGET\n");
    printf("nTargetTimespan = %"PRI64d"    nActualTimespan = %"PRI64d"\n", nTargetTimespan, nActualTimespan);
    printf("Before: %08x  %s\n", pindexLast->nBits, CBigNum().SetCompact(pindexLast->nBits).getuint256().ToString().c_str());
    printf("After:  %08x  %s\n", bnNew.GetCompact(), bnNew.getuint256().ToString().c_str());

    return bnNew.GetCompact();
}

unsigned int static KimotoGravityWell(const CBlockIndex* pindexLast, const CBlockHeader *pblock, uint64 TargetBlocksSpacingSeconds, uint64 PastBlocksMin, uint64 PastBlocksMax) {
        const CBlockIndex *BlockLastSolved = pindexLast;
        const CBlockIndex *BlockReading = pindexLast;
        const CBlockHeader *BlockCreating = pblock;
        BlockCreating = BlockCreating;
        uint64 PastBlocksMass = 0;
        int64 PastRateActualSeconds = 0;
        int64 PastRateTargetSeconds = 0;
        double PastRateAdjustmentRatio = double(1);
        CBigNum PastDifficultyAverage;
        CBigNum PastDifficultyAveragePrev;
        double EventHorizonDeviation;
        double EventHorizonDeviationFast;
        double EventHorizonDeviationSlow;
        
    if (BlockLastSolved == NULL || BlockLastSolved->nHeight == 0 || (uint64)BlockLastSolved->nHeight < PastBlocksMin) { return bnProofOfWorkLimit.GetCompact(); }
        
        for (unsigned int i = 1; BlockReading && BlockReading->nHeight > 0; i++) {
                if (PastBlocksMax > 0 && i > PastBlocksMax) { break; }
                PastBlocksMass++;
                
                if (i == 1) { PastDifficultyAverage.SetCompact(BlockReading->nBits); }
                else { PastDifficultyAverage = ((CBigNum().SetCompact(BlockReading->nBits) - PastDifficultyAveragePrev) / i) + PastDifficultyAveragePrev; }
                PastDifficultyAveragePrev = PastDifficultyAverage;
                
                PastRateActualSeconds = BlockLastSolved->GetBlockTime() - BlockReading->GetBlockTime();
                PastRateTargetSeconds = TargetBlocksSpacingSeconds * PastBlocksMass;
                PastRateAdjustmentRatio = double(1);
                if (PastRateActualSeconds < 0) { PastRateActualSeconds = 0; }
                if (PastRateActualSeconds != 0 && PastRateTargetSeconds != 0) {
                PastRateAdjustmentRatio = double(PastRateTargetSeconds) / double(PastRateActualSeconds);
                }
                EventHorizonDeviation = 1 + (0.7084 * pow((double(PastBlocksMass)/double(28.2)), -1.228));
                EventHorizonDeviationFast = EventHorizonDeviation;
                EventHorizonDeviationSlow = 1 / EventHorizonDeviation;
                
                if (PastBlocksMass >= PastBlocksMin) {
                        if ((PastRateAdjustmentRatio <= EventHorizonDeviationSlow) || (PastRateAdjustmentRatio >= EventHorizonDeviationFast)) { assert(BlockReading); break; }
                }
                if (BlockReading->pprev == NULL) { assert(BlockReading); break; }
                BlockReading = BlockReading->pprev;
        }
        
        CBigNum bnNew(PastDifficultyAverage);
        if (PastRateActualSeconds != 0 && PastRateTargetSeconds != 0) {
                bnNew *= PastRateActualSeconds;
                bnNew /= PastRateTargetSeconds;
        }

    if (bnNew > bnProofOfWorkLimit) {
        bnNew = bnProofOfWorkLimit; 
    }
        
    return bnNew.GetCompact();
}

unsigned int static DarkGravityWave(const CBlockIndex* pindexLast, const CBlockHeader *pblock) {
    /* current difficulty formula, darkcoin - DarkGravity v2, written by Evan Duffield - evan@darkcoin.io */
    const CBlockIndex *BlockLastSolved = pindexLast;
    const CBlockIndex *BlockReading = pindexLast;
    const CBlockHeader *BlockCreating = pblock;
    BlockCreating = BlockCreating;
    int64 nBlockTimeAverage = 0;
    int64 nBlockTimeAveragePrev = 0;
    int64 nBlockTimeCount = 0;
    int64 nBlockTimeSum2 = 0;
    int64 nBlockTimeCount2 = 0;
    int64 LastBlockTime = 0;
    int64 PastBlocksMin = 14;
    int64 PastBlocksMax = 140;
    int64 CountBlocks = 0;
    CBigNum PastDifficultyAverage;
    CBigNum PastDifficultyAveragePrev;

    if (BlockLastSolved == NULL || BlockLastSolved->nHeight == 0 || BlockLastSolved->nHeight < PastBlocksMin) { return bnProofOfWorkLimit.GetCompact(); }
        
    for (unsigned int i = 1; BlockReading && BlockReading->nHeight > 0; i++) {
        if (PastBlocksMax > 0 && i > PastBlocksMax) { break; }
        CountBlocks++;

        if(CountBlocks <= PastBlocksMin) {
            if (CountBlocks == 1) { PastDifficultyAverage.SetCompact(BlockReading->nBits); }
            else { PastDifficultyAverage = ((CBigNum().SetCompact(BlockReading->nBits) - PastDifficultyAveragePrev) / CountBlocks) + PastDifficultyAveragePrev; }
            PastDifficultyAveragePrev = PastDifficultyAverage;
        }

        if(LastBlockTime > 0){
            int64 Diff = (LastBlockTime - BlockReading->GetBlockTime());
            if(nBlockTimeCount <= PastBlocksMin) {
                nBlockTimeCount++;

                if (nBlockTimeCount == 1) { nBlockTimeAverage = Diff; }
                else { nBlockTimeAverage = ((Diff - nBlockTimeAveragePrev) / nBlockTimeCount) + nBlockTimeAveragePrev; }
                nBlockTimeAveragePrev = nBlockTimeAverage;
            }
            nBlockTimeCount2++;
            nBlockTimeSum2 += Diff;
        }
        LastBlockTime = BlockReading->GetBlockTime();      

        if (BlockReading->pprev == NULL) { assert(BlockReading); break; }
        BlockReading = BlockReading->pprev;
    }
    
    CBigNum bnNew(PastDifficultyAverage);
    if (nBlockTimeCount != 0 && nBlockTimeCount2 != 0) {
            double SmartAverage = ((((long double)nBlockTimeAverage)*0.7)+(((long double)nBlockTimeSum2 / (long double)nBlockTimeCount2)*0.3));
            if(SmartAverage < 1) SmartAverage = 1;
            double Shift = nTargetSpacing/SmartAverage;

            double fActualTimespan = ((long double)CountBlocks*(double)nTargetSpacing)/Shift;
            double fTargetTimespan = ((long double)CountBlocks*(double)nTargetSpacing);

            if (fActualTimespan < fTargetTimespan/3)
                fActualTimespan = fTargetTimespan/3;
            if (fActualTimespan > fTargetTimespan*3)
                fActualTimespan = fTargetTimespan*3;

            int64 nActualTimespan = fActualTimespan;
            int64 nTargetTimespan = fTargetTimespan;

            // Retarget
            bnNew *= nActualTimespan;
            bnNew /= nTargetTimespan;
    }

    if (bnNew > bnProofOfWorkLimit){
        bnNew = bnProofOfWorkLimit;
    }
     
    return bnNew.GetCompact();
}

unsigned int static DarkGravityWave3(const CBlockIndex* pindexLast, const CBlockHeader *pblock) {
    /* current difficulty formula, darkcoin - DarkGravity v3, written by Evan Duffield - evan@darkcoin.io */
    const CBlockIndex *BlockLastSolved = pindexLast;
    const CBlockIndex *BlockReading = pindexLast;
    const CBlockHeader *BlockCreating = pblock;
    BlockCreating = BlockCreating;
    int64 nActualTimespan = 0;
    int64 LastBlockTime = 0;
    int64 PastBlocksMin = 24;
    int64 PastBlocksMax = 24;
    int64 CountBlocks = 0;
    CBigNum PastDifficultyAverage;
    CBigNum PastDifficultyAveragePrev;

    if (BlockLastSolved == NULL || BlockLastSolved->nHeight == 0 || BlockLastSolved->nHeight < PastBlocksMin) { 
        return bnProofOfWorkLimit.GetCompact(); 
    }
        
    for (unsigned int i = 1; BlockReading && BlockReading->nHeight > 0; i++) {
        if (PastBlocksMax > 0 && i > PastBlocksMax) { break; }
        CountBlocks++;

        if(CountBlocks <= PastBlocksMin) {
            if (CountBlocks == 1) { PastDifficultyAverage.SetCompact(BlockReading->nBits); }
            else { PastDifficultyAverage = ((PastDifficultyAveragePrev * CountBlocks)+(CBigNum().SetCompact(BlockReading->nBits))) / (CountBlocks+1); }
            PastDifficultyAveragePrev = PastDifficultyAverage;
        }

        if(LastBlockTime > 0){
            int64 Diff = (LastBlockTime - BlockReading->GetBlockTime());
            nActualTimespan += Diff;
        }
        LastBlockTime = BlockReading->GetBlockTime();      

        if (BlockReading->pprev == NULL) { assert(BlockReading); break; }
        BlockReading = BlockReading->pprev;
    }
    
    CBigNum bnNew(PastDifficultyAverage);

    int64 nTargetTimespan = CountBlocks*nTargetSpacing;

    if (nActualTimespan < nTargetTimespan/3)
        nActualTimespan = nTargetTimespan/3;
    if (nActualTimespan > nTargetTimespan*3)
        nActualTimespan = nTargetTimespan*3;

    // Retarget
    bnNew *= nActualTimespan;
    bnNew /= nTargetTimespan;

    if (bnNew > bnProofOfWorkLimit){
        bnNew = bnProofOfWorkLimit;
    }
     
    return bnNew.GetCompact();
}

unsigned int static GetNextWorkRequired_V2(const CBlockIndex* pindexLast, const CBlockHeader *pblock)
{
        static const int64 BlocksTargetSpacing = 2.5 * 60; // 2.5 minutes
        static const unsigned int TimeDaySeconds = 60 * 60 * 24;
        int64 PastSecondsMin = TimeDaySeconds * 0.025;
        int64 PastSecondsMax = TimeDaySeconds * 7;
        uint64 PastBlocksMin = PastSecondsMin / BlocksTargetSpacing;
        uint64 PastBlocksMax = PastSecondsMax / BlocksTargetSpacing;
        
        return KimotoGravityWell(pindexLast, pblock, BlocksTargetSpacing, PastBlocksMin, PastBlocksMax);
}

unsigned int static GetNextWorkRequired(const CBlockIndex* pindexLast, const CBlockHeader *pblock)
{
        int DiffMode = 1;
        if (fTestNet) {
            if (pindexLast->nHeight+1 >= 16) { DiffMode = 4; }
        }
        else {
            if (pindexLast->nHeight+1 >= 68589) { DiffMode = 4; }
            else if (pindexLast->nHeight+1 >= 34140) { DiffMode = 3; }
            else if (pindexLast->nHeight+1 >= 15200) { DiffMode = 2; }
        }

        if (DiffMode == 1) { return GetNextWorkRequired_V1(pindexLast, pblock); }
        else if (DiffMode == 2) { return GetNextWorkRequired_V2(pindexLast, pblock); }
        else if (DiffMode == 3) { return DarkGravityWave(pindexLast, pblock); }
        else if (DiffMode == 4) { return DarkGravityWave3(pindexLast, pblock); }
        return DarkGravityWave3(pindexLast, pblock);
}


bool CheckProofOfWork(uint256 hash, unsigned int nBits)
{
    CBigNum bnTarget;
    bnTarget.SetCompact(nBits);

    // Check range
    if (bnTarget <= 0 || bnTarget > bnProofOfWorkLimit)
        return error("CheckProofOfWork() : nBits below minimum work");

    // Check proof of work matches claimed amount
    if (hash > bnTarget.getuint256())
        return error("CheckProofOfWork() : hash doesn't match nBits");

    return true;
}

// Return maximum amount of blocks that other nodes claim to have
int GetNumBlocksOfPeers()
{
    return std::max(cPeerBlockCounts.median(), Checkpoints::GetTotalBlocksEstimate());
}

bool IsInitialBlockDownload()
{
    if (pindexBest == NULL || fImporting || fReindex || nBestHeight < Checkpoints::GetTotalBlocksEstimate())
        return true;
    static int64 nLastUpdate;
    static CBlockIndex* pindexLastBest;
    if (pindexBest != pindexLastBest)
    {
        pindexLastBest = pindexBest;
        nLastUpdate = GetTime();
    }
    return (GetTime() - nLastUpdate < 10 &&
            pindexBest->GetBlockTime() < GetTime() - 24 * 60 * 60);
}

void static InvalidChainFound(CBlockIndex* pindexNew)
{
    if (pindexNew->nChainWork > nBestInvalidWork)
    {
        nBestInvalidWork = pindexNew->nChainWork;
        pblocktree->WriteBestInvalidWork(CBigNum(nBestInvalidWork));
        uiInterface.NotifyBlocksChanged();
    }
    printf("InvalidChainFound: invalid block=%s  height=%d  log2_work=%.8g  date=%s\n",
      pindexNew->GetBlockHash().ToString().c_str(), pindexNew->nHeight,
      log(pindexNew->nChainWork.getdouble())/log(2.0), DateTimeStrFormat("%Y-%m-%d %H:%M:%S",
      pindexNew->GetBlockTime()).c_str());
    printf("InvalidChainFound:  current best=%s  height=%d  log2_work=%.8g  date=%s\n",
      hashBestChain.ToString().c_str(), nBestHeight, log(nBestChainWork.getdouble())/log(2.0),
      DateTimeStrFormat("%Y-%m-%d %H:%M:%S", pindexBest->GetBlockTime()).c_str());
    if (pindexBest && nBestInvalidWork > nBestChainWork + (pindexBest->GetBlockWork() * 6).getuint256())
        printf("InvalidChainFound: Warning: Displayed transactions may not be correct! You may need to upgrade, or other nodes may need to upgrade.\n");
}

void static InvalidBlockFound(CBlockIndex *pindex) {
    pindex->nStatus |= BLOCK_FAILED_VALID;
    pblocktree->WriteBlockIndex(CDiskBlockIndex(pindex));
    setBlockIndexValid.erase(pindex);
    InvalidChainFound(pindex);
    if (pindex->pnext) {
        CValidationState stateDummy;
        ConnectBestBlock(stateDummy); // reorganise away from the failed block
    }
}

bool ConnectBestBlock(CValidationState &state) {
    do {
        CBlockIndex *pindexNewBest;

        {
            std::set<CBlockIndex*,CBlockIndexWorkComparator>::reverse_iterator it = setBlockIndexValid.rbegin();
            if (it == setBlockIndexValid.rend())
                return true;
            pindexNewBest = *it;
        }

        if (pindexNewBest == pindexBest || (pindexBest && pindexNewBest->nChainWork == pindexBest->nChainWork))
            return true; // nothing to do

        // check ancestry
        CBlockIndex *pindexTest = pindexNewBest;
        std::vector<CBlockIndex*> vAttach;
        do {
            if (pindexTest->nStatus & BLOCK_FAILED_MASK) {
                // mark descendants failed
                CBlockIndex *pindexFailed = pindexNewBest;
                while (pindexTest != pindexFailed) {
                    pindexFailed->nStatus |= BLOCK_FAILED_CHILD;
                    setBlockIndexValid.erase(pindexFailed);
                    pblocktree->WriteBlockIndex(CDiskBlockIndex(pindexFailed));
                    pindexFailed = pindexFailed->pprev;
                }
                InvalidChainFound(pindexNewBest);
                break;
            }

            if (pindexBest == NULL || pindexTest->nChainWork > pindexBest->nChainWork)
                vAttach.push_back(pindexTest);

            if (pindexTest->pprev == NULL || pindexTest->pnext != NULL) {
                reverse(vAttach.begin(), vAttach.end());
                BOOST_FOREACH(CBlockIndex *pindexSwitch, vAttach) {
                    boost::this_thread::interruption_point();
                    try {
                        if (!SetBestChain(state, pindexSwitch))
                            return false;
                    } catch(std::runtime_error &e) {
                        return state.Abort(_("System error: ") + e.what());
                    }
                }
                return true;
            }
            pindexTest = pindexTest->pprev;
        } while(true);
    } while(true);
}

void CBlockHeader::UpdateTime(const CBlockIndex* pindexPrev)
{
    nTime = max(pindexPrev->GetMedianTimePast()+1, GetAdjustedTime());

    // Updating time can change work required on testnet:
    if (fTestNet)
        nBits = GetNextWorkRequired(pindexPrev, this);
}

uint256 CBlockHeader::GetHash() const
{   
    return Hash9(BEGIN(nVersion), END(nNonce));
}

uint256 CBlockHeader::GetSpecialHash() const
{   
    // calculate additional masternode vote info to include in hash
    uint256 hash = 0;
    uint256 vmnAdditional = 0;

    //printf("------------------------------------------------\n");
    if( (fTestNet && nTime > START_MASTERNODE_PAYMENTS_TESTNET) || (!fTestNet && nTime > START_MASTERNODE_PAYMENTS)) {
        BOOST_FOREACH(CMasterNodeVote mv1, vmn){
            uint160 n2 = mv1.pubkey.GetID();
            uint256 n = 0;
            memcpy(&n, &n2, sizeof(n2));
            //printf(" vmnAdd1 %s\n", n.GetHex().c_str());

            vmnAdditional += n;
            //printf(" vmnAdd2 %s\n", vmnAdditional.GetHex().c_str());
            vmnAdditional <<= (mv1.votes*8) + (mv1.blockHeight % 64);
            //printf(" vmnAdd3 %s\n", vmnAdditional.GetHex().c_str());
        }

        hash = Hash9(BEGIN(nVersion), END(nNonce));
        return Hash9(BEGIN(hash), END(vmnAdditional));
    };           
    
    return Hash9(BEGIN(nVersion), END(nNonce));
}

const CTxOut &CTransaction::GetOutputFor(const CTxIn& input, CCoinsViewCache& view)
{
    const CCoins &coins = view.GetCoins(input.prevout.hash);
    assert(coins.IsAvailable(input.prevout.n));
    return coins.vout[input.prevout.n];
}

int64 CTransaction::GetValueIn(CCoinsViewCache& inputs) const
{
    if (IsCoinBase())
        return 0;

    int64 nResult = 0;
    for (unsigned int i = 0; i < vin.size(); i++)
        nResult += GetOutputFor(vin[i], inputs).nValue;

    return nResult;
}

unsigned int CTransaction::GetP2SHSigOpCount(CCoinsViewCache& inputs) const
{
    if (IsCoinBase())
        return 0;

    unsigned int nSigOps = 0;
    for (unsigned int i = 0; i < vin.size(); i++)
    {
        const CTxOut &prevout = GetOutputFor(vin[i], inputs);
        if (prevout.scriptPubKey.IsPayToScriptHash())
            nSigOps += prevout.scriptPubKey.GetSigOpCount(vin[i].scriptSig);
    }
    return nSigOps;
}

void CTransaction::UpdateCoins(CValidationState &state, CCoinsViewCache &inputs, CTxUndo &txundo, int nHeight, const uint256 &txhash) const
{
    // mark inputs spent
    if (!IsCoinBase()) {
        BOOST_FOREACH(const CTxIn &txin, vin) {
            CCoins &coins = inputs.GetCoins(txin.prevout.hash);
            CTxInUndo undo;
            assert(coins.Spend(txin.prevout, undo));
            txundo.vprevout.push_back(undo);
        }
    }

    // add outputs
    assert(inputs.SetCoins(txhash, CCoins(*this, nHeight)));
}

bool CTransaction::HaveInputs(CCoinsViewCache &inputs) const
{
    if (!IsCoinBase()) {
        // first check whether information about the prevout hash is available
        for (unsigned int i = 0; i < vin.size(); i++) {
            const COutPoint &prevout = vin[i].prevout;
            if (!inputs.HaveCoins(prevout.hash))
                return false;
        }

        // then check whether the actual outputs are available
        for (unsigned int i = 0; i < vin.size(); i++) {
            const COutPoint &prevout = vin[i].prevout;
            const CCoins &coins = inputs.GetCoins(prevout.hash);
            if (!coins.IsAvailable(prevout.n))
                return false;
        }
    }
    return true;
}

bool CScriptCheck::operator()() const {
    const CScript &scriptSig = ptxTo->vin[nIn].scriptSig;
    if (!VerifyScript(scriptSig, scriptPubKey, *ptxTo, nIn, nFlags, nHashType))
        return error("CScriptCheck() : %s VerifySignature failed", ptxTo->GetHash().ToString().c_str());
    return true;
}

bool VerifySignature(const CCoins& txFrom, const CTransaction& txTo, unsigned int nIn, unsigned int flags, int nHashType)
{
    return CScriptCheck(txFrom, txTo, nIn, flags, nHashType)();
}

bool CTransaction::CheckInputs(CValidationState &state, CCoinsViewCache &inputs, bool fScriptChecks, unsigned int flags, std::vector<CScriptCheck> *pvChecks) const
{
    if (!IsCoinBase())
    {
        if (pvChecks)
            pvChecks->reserve(vin.size());

        // This doesn't trigger the DoS code on purpose; if it did, it would make it easier
        // for an attacker to attempt to split the network.
        if (!HaveInputs(inputs))
            return state.Invalid(error("CheckInputs() : %s inputs unavailable", GetHash().ToString().c_str()));

        // While checking, GetBestBlock() refers to the parent block.
        // This is also true for mempool checks.
        int nSpendHeight = inputs.GetBestBlock()->nHeight + 1;
        int64 nValueIn = 0;
        int64 nFees = 0;
        for (unsigned int i = 0; i < vin.size(); i++)
        {
            const COutPoint &prevout = vin[i].prevout;
            const CCoins &coins = inputs.GetCoins(prevout.hash);

            // If prev is coinbase, check that it's matured
            if (coins.IsCoinBase()) {
                if (nSpendHeight - coins.nHeight < COINBASE_MATURITY)
                    return state.Invalid(error("CheckInputs() : tried to spend coinbase at depth %d", nSpendHeight - coins.nHeight));
            }

            // Check for negative or overflow input values
            nValueIn += coins.vout[prevout.n].nValue;
            if (!MoneyRange(coins.vout[prevout.n].nValue) || !MoneyRange(nValueIn))
                return state.DoS(100, error("CheckInputs() : txin values out of range"));

        }

        if (nValueIn < GetValueOut())
            return state.DoS(100, error("CheckInputs() : %s value in < value out", GetHash().ToString().c_str()));

        // Tally transaction fees
        int64 nTxFee = nValueIn - GetValueOut();
        if (nTxFee < 0)
            return state.DoS(100, error("CheckInputs() : %s nTxFee < 0", GetHash().ToString().c_str()));
        nFees += nTxFee;
        if (!MoneyRange(nFees))
            return state.DoS(100, error("CheckInputs() : nFees out of range"));

        // The first loop above does all the inexpensive checks.
        // Only if ALL inputs pass do we perform expensive ECDSA signature checks.
        // Helps prevent CPU exhaustion attacks.

        // Skip ECDSA signature verification when connecting blocks
        // before the last block chain checkpoint. This is safe because block merkle hashes are
        // still computed and checked, and any change will be caught at the next checkpoint.
        if (fScriptChecks) {
            for (unsigned int i = 0; i < vin.size(); i++) {
                const COutPoint &prevout = vin[i].prevout;
                const CCoins &coins = inputs.GetCoins(prevout.hash);

                // Verify signature
                CScriptCheck check(coins, *this, i, flags, 0);
                if (pvChecks) {
                    pvChecks->push_back(CScriptCheck());
                    check.swap(pvChecks->back());
                } else if (!check()) {
                    if (flags & SCRIPT_VERIFY_STRICTENC) {
                        // For now, check whether the failure was caused by non-canonical
                        // encodings or not; if so, don't trigger DoS protection.
                        CScriptCheck check(coins, *this, i, flags & (~SCRIPT_VERIFY_STRICTENC), 0);
                        if (check())
                            return state.Invalid();
                    }
                    return state.DoS(100,false);
                }
            }
        }
    }

    return true;
}




bool CBlock::DisconnectBlock(CValidationState &state, CBlockIndex *pindex, CCoinsViewCache &view, bool *pfClean)
{
    assert(pindex == view.GetBestBlock());

    if (pfClean)
        *pfClean = false;

    bool fClean = true;

    CBlockUndo blockUndo;
    CDiskBlockPos pos = pindex->GetUndoPos();
    if (pos.IsNull())
        return error("DisconnectBlock() : no undo data available");
    if (!blockUndo.ReadFromDisk(pos, pindex->pprev->GetBlockHash()))
        return error("DisconnectBlock() : failure reading undo data");

    if (blockUndo.vtxundo.size() + 1 != vtx.size())
        return error("DisconnectBlock() : block and undo data inconsistent");

    // undo transactions in reverse order
    for (int i = vtx.size() - 1; i >= 0; i--) {
        const CTransaction &tx = vtx[i];
        uint256 hash = tx.GetHash();

        // check that all outputs are available
        if (!view.HaveCoins(hash)) {
            fClean = fClean && error("DisconnectBlock() : outputs still spent? database corrupted");
            view.SetCoins(hash, CCoins());
        }
        CCoins &outs = view.GetCoins(hash);

        CCoins outsBlock = CCoins(tx, pindex->nHeight);
        // The CCoins serialization does not serialize negative numbers.
        // No network rules currently depend on the version here, so an inconsistency is harmless
        // but it must be corrected before txout nversion ever influences a network rule.
        if (outsBlock.nVersion < 0)
            outs.nVersion = outsBlock.nVersion;
        if (outs != outsBlock)
            fClean = fClean && error("DisconnectBlock() : added transaction mismatch? database corrupted");

        // remove outputs
        outs = CCoins();

        // restore inputs
        if (i > 0) { // not coinbases
            const CTxUndo &txundo = blockUndo.vtxundo[i-1];
            if (txundo.vprevout.size() != tx.vin.size())
                return error("DisconnectBlock() : transaction and undo data inconsistent");
            for (unsigned int j = tx.vin.size(); j-- > 0;) {
                const COutPoint &out = tx.vin[j].prevout;
                const CTxInUndo &undo = txundo.vprevout[j];
                CCoins coins;
                view.GetCoins(out.hash, coins); // this can fail if the prevout was already entirely spent
                if (undo.nHeight != 0) {
                    // undo data contains height: this is the last output of the prevout tx being spent
                    if (!coins.IsPruned())
                        fClean = fClean && error("DisconnectBlock() : undo data overwriting existing transaction");
                    coins = CCoins();
                    coins.fCoinBase = undo.fCoinBase;
                    coins.nHeight = undo.nHeight;
                    coins.nVersion = undo.nVersion;
                } else {
                    if (coins.IsPruned())
                        fClean = fClean && error("DisconnectBlock() : undo data adding output to missing transaction");
                }
                if (coins.IsAvailable(out.n))
                    fClean = fClean && error("DisconnectBlock() : undo data overwriting existing output");
                if (coins.vout.size() < out.n+1)
                    coins.vout.resize(out.n+1);
                coins.vout[out.n] = undo.txout;
                if (!view.SetCoins(out.hash, coins))
                    return error("DisconnectBlock() : cannot restore coin inputs");
            }
        }
    }

    // move best block pointer to prevout block
    view.SetBestBlock(pindex->pprev);

    if (pfClean) {
        *pfClean = fClean;
        return true;
    } else {
        return fClean;
    }
}

void static FlushBlockFile(bool fFinalize = false)
{
    LOCK(cs_LastBlockFile);

    CDiskBlockPos posOld(nLastBlockFile, 0);

    FILE *fileOld = OpenBlockFile(posOld);
    if (fileOld) {
        if (fFinalize)
            TruncateFile(fileOld, infoLastBlockFile.nSize);
        FileCommit(fileOld);
        fclose(fileOld);
    }

    fileOld = OpenUndoFile(posOld);
    if (fileOld) {
        if (fFinalize)
            TruncateFile(fileOld, infoLastBlockFile.nUndoSize);
        FileCommit(fileOld);
        fclose(fileOld);
    }
}

bool FindUndoPos(CValidationState &state, int nFile, CDiskBlockPos &pos, unsigned int nAddSize);

static CCheckQueue<CScriptCheck> scriptcheckqueue(128);

void ThreadScriptCheck() {
    RenameThread("bitcoin-scriptch");
    scriptcheckqueue.Thread();
}

bool CBlock::ConnectBlock(CValidationState &state, CBlockIndex* pindex, CCoinsViewCache &view, bool fJustCheck)
{
    // Check it again in case a previous version let a bad block in
    if (!CheckBlock(state, !fJustCheck, !fJustCheck))
        return false;

    // verify that the view's current state corresponds to the previous block
    assert(pindex->pprev == view.GetBestBlock());

    // Special case for the genesis block, skipping connection of its transactions
    // (its coinbase is unspendable)
    if (GetHash() == hashGenesisBlock) {
        view.SetBestBlock(pindex);
        pindexGenesisBlock = pindex;
        return true;
    }

    bool fScriptChecks = pindex->nHeight >= Checkpoints::GetTotalBlocksEstimate();

    // Do not allow blocks that contain transactions which 'overwrite' older transactions,
    // unless those are already completely spent.
    // If such overwrites are allowed, coinbases and transactions depending upon those
    // can be duplicated to remove the ability to spend the first instance -- even after
    // being sent to another address.
    // See BIP30 and http://r6.ca/blog/20120206T005236Z.html for more information.
    // This logic is not necessary for memory pool transactions, as AcceptToMemoryPool
    // already refuses previously-known transaction ids entirely.
    // This rule was originally applied all blocks whose timestamp was after October 1, 2012, 0:00 UTC.
    // Now that the whole chain is irreversibly beyond that time it is applied to all blocks,
    // this prevents exploiting the issue against nodes in their initial block download.
    bool fEnforceBIP30 = true;

    if (fEnforceBIP30) {
        for (unsigned int i=0; i<vtx.size(); i++) {
            uint256 hash = GetTxHash(i);
            if (view.HaveCoins(hash) && !view.GetCoins(hash).IsPruned())
                return state.DoS(100, error("ConnectBlock() : tried to overwrite transaction"));
        }
    }

    // BIP16 didn't become active until Oct 1 2012
    int64 nBIP16SwitchTime = 1349049600;
    bool fStrictPayToScriptHash = (pindex->nTime >= nBIP16SwitchTime);

    unsigned int flags = SCRIPT_VERIFY_NOCACHE |
                         (fStrictPayToScriptHash ? SCRIPT_VERIFY_P2SH : SCRIPT_VERIFY_NONE);

    CBlockUndo blockundo;

    CCheckQueueControl<CScriptCheck> control(fScriptChecks && nScriptCheckThreads ? &scriptcheckqueue : NULL);

    int64 nStart = GetTimeMicros();
    int64 nFees = 0;
    int nInputs = 0;
    unsigned int nSigOps = 0;
    CDiskTxPos pos(pindex->GetBlockPos(), GetSizeOfCompactSize(vtx.size()));
    std::vector<std::pair<uint256, CDiskTxPos> > vPos;
    vPos.reserve(vtx.size());
    for (unsigned int i=0; i<vtx.size(); i++)
    {
        const CTransaction &tx = vtx[i];

        nInputs += tx.vin.size();
        nSigOps += tx.GetLegacySigOpCount();
        if (nSigOps > MAX_BLOCK_SIGOPS)
            return state.DoS(100, error("ConnectBlock() : too many sigops"));

        if (!tx.IsCoinBase())
        {
            if (!tx.HaveInputs(view))
                return state.DoS(100, error("ConnectBlock() : inputs missing/spent"));

            if (fStrictPayToScriptHash)
            {
                // Add in sigops done by pay-to-script-hash inputs;
                // this is to prevent a "rogue miner" from creating
                // an incredibly-expensive-to-validate block.
                nSigOps += tx.GetP2SHSigOpCount(view);
                if (nSigOps > MAX_BLOCK_SIGOPS)
                     return state.DoS(100, error("ConnectBlock() : too many sigops"));
            }

            nFees += tx.GetValueIn(view)-tx.GetValueOut();

            std::vector<CScriptCheck> vChecks;
            if (!tx.CheckInputs(state, view, fScriptChecks, flags, nScriptCheckThreads ? &vChecks : NULL))
                return false;
            control.Add(vChecks);
        }

        CTxUndo txundo;
        tx.UpdateCoins(state, view, txundo, pindex->nHeight, GetTxHash(i));
        if (!tx.IsCoinBase())
            blockundo.vtxundo.push_back(txundo);

        vPos.push_back(std::make_pair(GetTxHash(i), pos));
        pos.nTxOffset += ::GetSerializeSize(tx, SER_DISK, CLIENT_VERSION);
    }
    int64 nTime = GetTimeMicros() - nStart;
    if (fBenchmark)
        printf("- Connect %u transactions: %.2fms (%.3fms/tx, %.3fms/txin)\n", (unsigned)vtx.size(), 0.001 * nTime, 0.001 * nTime / vtx.size(), nInputs <= 1 ? 0 : 0.001 * nTime / (nInputs-1));

    if (vtx[0].GetValueOut() > GetBlockValue(pindex->pprev->nBits, pindex->pprev->nHeight, nFees))
        return state.DoS(100, error("ConnectBlock() : coinbase pays too much (actual=%"PRI64d" vs limit=%"PRI64d")", vtx[0].GetValueOut(), GetBlockValue(pindex->pprev->nBits, pindex->pprev->nHeight, nFees)));

    if (!control.Wait())
        return state.DoS(100, false);
    int64 nTime2 = GetTimeMicros() - nStart;
    if (fBenchmark)
        printf("- Verify %u txins: %.2fms (%.3fms/txin)\n", nInputs - 1, 0.001 * nTime2, nInputs <= 1 ? 0 : 0.001 * nTime2 / (nInputs-1));

    if (fJustCheck)
        return true;

    // Write undo information to disk
    if (pindex->GetUndoPos().IsNull() || (pindex->nStatus & BLOCK_VALID_MASK) < BLOCK_VALID_SCRIPTS)
    {
        if (pindex->GetUndoPos().IsNull()) {
            CDiskBlockPos pos;
            if (!FindUndoPos(state, pindex->nFile, pos, ::GetSerializeSize(blockundo, SER_DISK, CLIENT_VERSION) + 40))
                return error("ConnectBlock() : FindUndoPos failed");
            if (!blockundo.WriteToDisk(pos, pindex->pprev->GetBlockHash()))
                return state.Abort(_("Failed to write undo data"));

            // update nUndoPos in block index
            pindex->nUndoPos = pos.nPos;
            pindex->nStatus |= BLOCK_HAVE_UNDO;
        }

        pindex->nStatus = (pindex->nStatus & ~BLOCK_VALID_MASK) | BLOCK_VALID_SCRIPTS;

        CDiskBlockIndex blockindex(pindex);
        if (!pblocktree->WriteBlockIndex(blockindex))
            return state.Abort(_("Failed to write block index"));
    }

    if (fTxIndex)
        if (!pblocktree->WriteTxIndex(vPos))
            return state.Abort(_("Failed to write transaction index"));

    // add this block to the view's block chain
    assert(view.SetBestBlock(pindex));

    // Watch for transactions paying to me
    for (unsigned int i=0; i<vtx.size(); i++)
        SyncWithWallets(GetTxHash(i), vtx[i], this, true);

    return true;
}

bool SetBestChain(CValidationState &state, CBlockIndex* pindexNew)
{
    // All modifications to the coin state will be done in this cache.
    // Only when all have succeeded, we push it to pcoinsTip.
    CCoinsViewCache view(*pcoinsTip, true);

    // Find the fork (typically, there is none)
    CBlockIndex* pfork = view.GetBestBlock();
    CBlockIndex* plonger = pindexNew;
    while (pfork && pfork != plonger)
    {
        while (plonger->nHeight > pfork->nHeight) {
            plonger = plonger->pprev;
            assert(plonger != NULL);
        }
        if (pfork == plonger)
            break;
        pfork = pfork->pprev;
        assert(pfork != NULL);
    }

    // List of what to disconnect (typically nothing)
    vector<CBlockIndex*> vDisconnect;
    for (CBlockIndex* pindex = view.GetBestBlock(); pindex != pfork; pindex = pindex->pprev)
        vDisconnect.push_back(pindex);

    // List of what to connect (typically only pindexNew)
    vector<CBlockIndex*> vConnect;
    for (CBlockIndex* pindex = pindexNew; pindex != pfork; pindex = pindex->pprev)
        vConnect.push_back(pindex);
    reverse(vConnect.begin(), vConnect.end());

    if (vDisconnect.size() > 0) {
        printf("REORGANIZE: Disconnect %"PRIszu" blocks; %s..\n", vDisconnect.size(), pfork->GetBlockHash().ToString().c_str());
        printf("REORGANIZE: Connect %"PRIszu" blocks; ..%s\n", vConnect.size(), pindexNew->GetBlockHash().ToString().c_str());
    }

    // Disconnect shorter branch
    vector<CTransaction> vResurrect;
    BOOST_FOREACH(CBlockIndex* pindex, vDisconnect) {
        CBlock block;
        if (!block.ReadFromDisk(pindex))
            return state.Abort(_("Failed to read block"));
        int64 nStart = GetTimeMicros();
        if (!block.DisconnectBlock(state, pindex, view))
            return error("SetBestBlock() : DisconnectBlock %s failed", pindex->GetBlockHash().ToString().c_str());
        if (fBenchmark)
            printf("- Disconnect: %.2fms\n", (GetTimeMicros() - nStart) * 0.001);

        // Queue memory transactions to resurrect.
        // We only do this for blocks after the last checkpoint (reorganisation before that
        // point should only happen with -reindex/-loadblock, or a misbehaving peer.
        BOOST_FOREACH(const CTransaction& tx, block.vtx)
            if (!tx.IsCoinBase() && pindex->nHeight > Checkpoints::GetTotalBlocksEstimate())
                vResurrect.push_back(tx);
    }

    // Connect longer branch
    vector<CTransaction> vDelete;
    BOOST_FOREACH(CBlockIndex *pindex, vConnect) {
        CBlock block;
        if (!block.ReadFromDisk(pindex))
            return state.Abort(_("Failed to read block"));
        int64 nStart = GetTimeMicros();
        if (!block.ConnectBlock(state, pindex, view)) {
            if (state.IsInvalid()) {
                InvalidChainFound(pindexNew);
                InvalidBlockFound(pindex);
            }
            return error("SetBestBlock() : ConnectBlock %s failed", pindex->GetBlockHash().ToString().c_str());
        }
        if (fBenchmark)
            printf("- Connect: %.2fms\n", (GetTimeMicros() - nStart) * 0.001);

        // Queue memory transactions to delete
        BOOST_FOREACH(const CTransaction& tx, block.vtx)
            vDelete.push_back(tx);
    }

    // Flush changes to global coin state
    int64 nStart = GetTimeMicros();
    int nModified = view.GetCacheSize();
    assert(view.Flush());
    int64 nTime = GetTimeMicros() - nStart;
    if (fBenchmark)
        printf("- Flush %i transactions: %.2fms (%.4fms/tx)\n", nModified, 0.001 * nTime, 0.001 * nTime / nModified);

    // Make sure it's successfully written to disk before changing memory structure
    bool fIsInitialDownload = IsInitialBlockDownload();
    if (!fIsInitialDownload || pcoinsTip->GetCacheSize() > nCoinCacheSize) {
        // Typical CCoins structures on disk are around 100 bytes in size.
        // Pushing a new one to the database can cause it to be written
        // twice (once in the log, and once in the tables). This is already
        // an overestimation, as most will delete an existing entry or
        // overwrite one. Still, use a conservative safety factor of 2.
        if (!CheckDiskSpace(100 * 2 * 2 * pcoinsTip->GetCacheSize()))
            return state.Error();
        FlushBlockFile();
        pblocktree->Sync();
        if (!pcoinsTip->Flush())
            return state.Abort(_("Failed to write to coin database"));
    }

    // At this point, all changes have been done to the database.
    // Proceed by updating the memory structures.

    // Disconnect shorter branch
    BOOST_FOREACH(CBlockIndex* pindex, vDisconnect)
        if (pindex->pprev)
            pindex->pprev->pnext = NULL;

    // Connect longer branch
    BOOST_FOREACH(CBlockIndex* pindex, vConnect)
        if (pindex->pprev)
            pindex->pprev->pnext = pindex;

    // Resurrect memory transactions that were in the disconnected branch
    BOOST_FOREACH(CTransaction& tx, vResurrect) {
        // ignore validation errors in resurrected transactions
        CValidationState stateDummy;
        if (!tx.AcceptToMemoryPool(stateDummy, true, false))
            mempool.remove(tx, true);
    }

    // Delete redundant memory transactions that are in the connected branch
    BOOST_FOREACH(CTransaction& tx, vDelete) {
        mempool.remove(tx);
        mempool.removeConflicts(tx);
    }

    // Update best block in wallet (so we can detect restored wallets)
    if ((pindexNew->nHeight % 20160) == 0 || (!fIsInitialDownload && (pindexNew->nHeight % 144) == 0))
    {
        const CBlockLocator locator(pindexNew);
        ::SetBestChain(locator);
    }

    // New best block
    hashBestChain = pindexNew->GetBlockHash();
    pindexBest = pindexNew;
    pblockindexFBBHLast = NULL;
    nBestHeight = pindexBest->nHeight;
    nBestChainWork = pindexNew->nChainWork;
    nTimeBestReceived = GetTime();
    nTransactionsUpdated++;
    printf("SetBestChain: new best=%s  height=%d  log2_work=%.8g  tx=%lu  date=%s progress=%f\n",
      hashBestChain.ToString().c_str(), nBestHeight, log(nBestChainWork.getdouble())/log(2.0), (unsigned long)pindexNew->nChainTx,
      DateTimeStrFormat("%Y-%m-%d %H:%M:%S", pindexBest->GetBlockTime()).c_str(),
      Checkpoints::GuessVerificationProgress(pindexBest));

    // Check the version of the last 100 blocks to see if we need to upgrade:
    if (!fIsInitialDownload)
    {
        int nUpgraded = 0;
        const CBlockIndex* pindex = pindexBest;
        for (int i = 0; i < 100 && pindex != NULL; i++)
        {
            if (pindex->nVersion > CBlock::CURRENT_VERSION)
                ++nUpgraded;
            pindex = pindex->pprev;
        }
        if (nUpgraded > 0)
            printf("SetBestChain: %d of last 100 blocks above version %d\n", nUpgraded, CBlock::CURRENT_VERSION);
        if (nUpgraded > 100/2)
            // strMiscWarning is read by GetWarnings(), called by Qt and the JSON-RPC code to warn the user:
            strMiscWarning = _("Warning: This version is obsolete, upgrade required!");
    }

    std::string strCmd = GetArg("-blocknotify", "");

    if (!fIsInitialDownload && !strCmd.empty())
    {
        boost::replace_all(strCmd, "%s", hashBestChain.GetHex());
        boost::thread t(runCommand, strCmd); // thread runs free
    }

    return true;
}


bool CBlock::AddToBlockIndex(CValidationState &state, const CDiskBlockPos &pos)
{
    // Check for duplicate
    uint256 hash = GetHash();
    if (mapBlockIndex.count(hash))
        return state.Invalid(error("AddToBlockIndex() : %s already exists", hash.ToString().c_str()));

    // Construct new block index object
    CBlockIndex* pindexNew = new CBlockIndex(*this);
    assert(pindexNew);
    map<uint256, CBlockIndex*>::iterator mi = mapBlockIndex.insert(make_pair(hash, pindexNew)).first;
    pindexNew->phashBlock = &((*mi).first);
    map<uint256, CBlockIndex*>::iterator miPrev = mapBlockIndex.find(hashPrevBlock);
    if (miPrev != mapBlockIndex.end())
    {
        pindexNew->pprev = (*miPrev).second;
        pindexNew->nHeight = pindexNew->pprev->nHeight + 1;
    }
    pindexNew->nTx = vtx.size();
    pindexNew->nChainWork = (pindexNew->pprev ? pindexNew->pprev->nChainWork : 0) + pindexNew->GetBlockWork().getuint256();
    pindexNew->nChainTx = (pindexNew->pprev ? pindexNew->pprev->nChainTx : 0) + pindexNew->nTx;
    pindexNew->nFile = pos.nFile;
    pindexNew->nDataPos = pos.nPos;
    pindexNew->nUndoPos = 0;
    pindexNew->nStatus = BLOCK_VALID_TRANSACTIONS | BLOCK_HAVE_DATA;
    setBlockIndexValid.insert(pindexNew);

    if (!pblocktree->WriteBlockIndex(CDiskBlockIndex(pindexNew)))
        return state.Abort(_("Failed to write block index"));

    // New best?
    if (!ConnectBestBlock(state))
        return false;

    if (pindexNew == pindexBest)
    {
        // Notify UI to display prev block's coinbase if it was ours
        static uint256 hashPrevBestCoinBase;
        UpdatedTransaction(hashPrevBestCoinBase);
        hashPrevBestCoinBase = GetTxHash(0);
    }

    if (!pblocktree->Flush())
        return state.Abort(_("Failed to sync block index"));

    uiInterface.NotifyBlocksChanged();
    return true;
}


bool FindBlockPos(CValidationState &state, CDiskBlockPos &pos, unsigned int nAddSize, unsigned int nHeight, uint64 nTime, bool fKnown = false)
{
    bool fUpdatedLast = false;

    LOCK(cs_LastBlockFile);

    if (fKnown) {
        if (nLastBlockFile != pos.nFile) {
            nLastBlockFile = pos.nFile;
            infoLastBlockFile.SetNull();
            pblocktree->ReadBlockFileInfo(nLastBlockFile, infoLastBlockFile);
            fUpdatedLast = true;
        }
    } else {
        while (infoLastBlockFile.nSize + nAddSize >= MAX_BLOCKFILE_SIZE) {
            printf("Leaving block file %i: %s\n", nLastBlockFile, infoLastBlockFile.ToString().c_str());
            FlushBlockFile(true);
            nLastBlockFile++;
            infoLastBlockFile.SetNull();
            pblocktree->ReadBlockFileInfo(nLastBlockFile, infoLastBlockFile); // check whether data for the new file somehow already exist; can fail just fine
            fUpdatedLast = true;
        }
        pos.nFile = nLastBlockFile;
        pos.nPos = infoLastBlockFile.nSize;
    }

    infoLastBlockFile.nSize += nAddSize;
    infoLastBlockFile.AddBlock(nHeight, nTime);

    if (!fKnown) {
        unsigned int nOldChunks = (pos.nPos + BLOCKFILE_CHUNK_SIZE - 1) / BLOCKFILE_CHUNK_SIZE;
        unsigned int nNewChunks = (infoLastBlockFile.nSize + BLOCKFILE_CHUNK_SIZE - 1) / BLOCKFILE_CHUNK_SIZE;
        if (nNewChunks > nOldChunks) {
            if (CheckDiskSpace(nNewChunks * BLOCKFILE_CHUNK_SIZE - pos.nPos)) {
                FILE *file = OpenBlockFile(pos);
                if (file) {
                    printf("Pre-allocating up to position 0x%x in blk%05u.dat\n", nNewChunks * BLOCKFILE_CHUNK_SIZE, pos.nFile);
                    AllocateFileRange(file, pos.nPos, nNewChunks * BLOCKFILE_CHUNK_SIZE - pos.nPos);
                    fclose(file);
                }
            }
            else
                return state.Error();
        }
    }

    if (!pblocktree->WriteBlockFileInfo(nLastBlockFile, infoLastBlockFile))
        return state.Abort(_("Failed to write file info"));
    if (fUpdatedLast)
        pblocktree->WriteLastBlockFile(nLastBlockFile);

    return true;
}

bool FindUndoPos(CValidationState &state, int nFile, CDiskBlockPos &pos, unsigned int nAddSize)
{
    pos.nFile = nFile;

    LOCK(cs_LastBlockFile);

    unsigned int nNewSize;
    if (nFile == nLastBlockFile) {
        pos.nPos = infoLastBlockFile.nUndoSize;
        nNewSize = (infoLastBlockFile.nUndoSize += nAddSize);
        if (!pblocktree->WriteBlockFileInfo(nLastBlockFile, infoLastBlockFile))
            return state.Abort(_("Failed to write block info"));
    } else {
        CBlockFileInfo info;
        if (!pblocktree->ReadBlockFileInfo(nFile, info))
            return state.Abort(_("Failed to read block info"));
        pos.nPos = info.nUndoSize;
        nNewSize = (info.nUndoSize += nAddSize);
        if (!pblocktree->WriteBlockFileInfo(nFile, info))
            return state.Abort(_("Failed to write block info"));
    }

    unsigned int nOldChunks = (pos.nPos + UNDOFILE_CHUNK_SIZE - 1) / UNDOFILE_CHUNK_SIZE;
    unsigned int nNewChunks = (nNewSize + UNDOFILE_CHUNK_SIZE - 1) / UNDOFILE_CHUNK_SIZE;
    if (nNewChunks > nOldChunks) {
        if (CheckDiskSpace(nNewChunks * UNDOFILE_CHUNK_SIZE - pos.nPos)) {
            FILE *file = OpenUndoFile(pos);
            if (file) {
                printf("Pre-allocating up to position 0x%x in rev%05u.dat\n", nNewChunks * UNDOFILE_CHUNK_SIZE, pos.nFile);
                AllocateFileRange(file, pos.nPos, nNewChunks * UNDOFILE_CHUNK_SIZE - pos.nPos);
                fclose(file);
            }
        }
        else
            return state.Error();
    }

    return true;
}


bool CBlock::CheckBlock(CValidationState &state, bool fCheckPOW, bool fCheckMerkleRoot, bool fCheckVotes) const
{
    // These are checks that are independent of context
    // that can be verified before saving an orphan block.

    // Size limits
    if (vtx.empty() || vtx.size() > MAX_BLOCK_SIZE || ::GetSerializeSize(*this, SER_NETWORK, PROTOCOL_VERSION) > MAX_BLOCK_SIZE)
        return state.DoS(100, error("CheckBlock() : size limits failed"));

    // DarkCoin: Special short-term limits to avoid 10,000 BDB lock limit:
    if (GetBlockTime() < 1376568000)  // stop enforcing 15 August 2013 00:00:00
    {
        // Rule is: #unique txids referenced <= 4,500
        // ... to prevent 10,000 BDB lock exhaustion on old clients
        set<uint256> setTxIn;
        for (size_t i = 0; i < vtx.size(); i++)
        {
            setTxIn.insert(vtx[i].GetHash());
            if (i == 0) continue; // skip coinbase txin
            BOOST_FOREACH(const CTxIn& txin, vtx[i].vin)
                setTxIn.insert(txin.prevout.hash);
        }
        size_t nTxids = setTxIn.size();
        if (nTxids > 4500)
            return error("CheckBlock() : 15 August maxlocks violation");
    }

    // Check proof of work matches claimed amount
    if (fCheckPOW && !CheckProofOfWork(GetPoWHash(), nBits))
        return state.DoS(50, error("CheckBlock() : proof of work failed"));

    // Check timestamp
    if (GetBlockTime() > GetAdjustedTime() + 2 * 60 * 60)
        return state.Invalid(error("CheckBlock() : block timestamp too far in the future"));

    // First transaction must be coinbase, the rest must not be
    if (vtx.empty() || !vtx[0].IsCoinBase())
        return state.DoS(100, error("CheckBlock() : first tx is not coinbase"));

    bool MasternodePayments = MasterNodePaymentsOn();
    bool EnforceMasternodePayments = MasterNodePaymentsEnforcing();

    if(MasternodePayments && EnforceMasternodePayments)
    {
        LOCK2(cs_main, mempool.cs);

        CBlockIndex* pindexPrev = NULL;

        CBlock blockTmp;
        int votingRecordsBlockPrev = 0;
        int matchingVoteRecords = 0;
        int badVote = 0;
        int foundMasterNodePayment = 0;
        int removedMasterNodePayments = 0;

        int64 masternodePaymentAmount = vtx[0].GetValueOut()/5;
        bool fIsInitialDownload = IsInitialBlockDownload();
        
        CBlock blockLast;
        
        // Work back to the first block in the orphan chain
        if (mapBlockIndex.count(hashPrevBlock)){
            printf("CheckBlock() : loading prev block  %s\n", hashPrevBlock.ToString().c_str());
            pindexPrev = mapBlockIndex[hashPrevBlock];
            if(!blockLast.ReadFromDisk(pindexPrev)){
                return error("CheckBlock() : Load previous block failed");
            }
        } else {
            // no previous block, can't check votes
            fCheckVotes = false;
            pindexPrev = NULL;
        }

        if (!fCheckVotes) EnforceMasternodePayments = false;

        if (pindexPrev != NULL && !fIsInitialDownload){
            {
                if(blockLast.GetHash() != pindexPrev->GetBlockHash()){
                    printf ("CheckBlock() : blockLast.GetHash() != pindexPrev->GetBlockHash() : %s != %s\n", blockLast.GetHash().ToString().c_str(), pindexPrev->GetBlockHash().ToString().c_str());
                    if(EnforceMasternodePayments) return state.DoS(100, error("CheckBlock() : blockLast.GetHash() != pindexPrev->GetBlockHash()"));
                }

                printf ("CheckBlock() : nHeight : %d\n", pindexPrev->nHeight);
                printf ("CheckBlock() : pindexPrev->GetBlockHash() : %s\n", pindexPrev->GetBlockHash().ToString().c_str());

                votingRecordsBlockPrev = blockLast.vmn.size();
                BOOST_FOREACH(CMasterNodeVote mv1, blockLast.vmn){
                    if((pindexPrev->nHeight+1) - mv1.GetHeight() > MASTERNODE_PAYMENTS_EXPIRATION){
                        if(EnforceMasternodePayments) return state.DoS(100, error("CheckBlock() : Vote too old"));
                    } else if((pindexPrev->nHeight+1) - mv1.GetHeight() == MASTERNODE_PAYMENTS_EXPIRATION){
                        removedMasterNodePayments++;
                    } else if(mv1.GetVotes() >= MASTERNODE_PAYMENTS_MIN_VOTES-1 && foundMasterNodePayment < MASTERNODE_PAYMENTS_MAX) {
                        for (unsigned int i = 0; i < vtx[0].vout.size(); i++)
                            if(vtx[0].vout[i].nValue == masternodePaymentAmount && mv1.GetPubKey() == vtx[0].vout[i].scriptPubKey) {
                                foundMasterNodePayment++;
                            } else if(mv1.GetPubKey() == vtx[0].vout[i].scriptPubKey) {
                                printf(" BAD MASTERNODE PAYMENT DETECTED:  %"PRI64u"\n", vtx[0].vout[i].nValue);
                            }
                    } else {
                        BOOST_FOREACH(CMasterNodeVote mv2, vmn){
                            if((mv1.blockHeight == mv2.blockHeight && mv1.GetPubKey() == mv2.GetPubKey())){
                                matchingVoteRecords++;
                                if(mv1.GetVotes() != mv2.GetVotes() && mv1.GetVotes()+1 != mv2.GetVotes()) {
                                    printf(" BAD VOTE DETECTED:  %"PRI64u" %s\n", mv1.blockHeight, mv1.GetPubKey().ToString().c_str());
                                    printf("  -- %d %d\n", mv1.GetVotes(), mv2.GetVotes());
                                    badVote++;
                                }
                            }
                        }
                    }
                }

                printf ("CheckBlock(): votingRecordsBlockPrev %d\n", votingRecordsBlockPrev);
                printf ("CheckBlock(): matchingVoteRecords %d\n", matchingVoteRecords);
                printf ("CheckBlock(): badVote %d\n", badVote);\
                printf ("CheckBlock(): foundMasterNodePayment %d\n", foundMasterNodePayment);
                printf ("CheckBlock(): removedMasterNodePayments %d\n", removedMasterNodePayments);


                //find new votes, must be for this block height
                bool foundThisBlock = false;
                BOOST_FOREACH(CMasterNodeVote mv2, vmn){ 
                    {      
                        std::string blockHeight = boost::lexical_cast<std::string>(mv2.blockHeight);

                        CScript pubkey;
                        pubkey.SetDestination(mv2.pubkey.GetID());
                        CTxDestination address1;
                        ExtractDestination(pubkey, address1);
                        CBitcoinAddress address2(address1);

                        std::string votes = boost::lexical_cast<std::string>(mv2.votes);
<<<<<<< HEAD
                        
=======
 
>>>>>>> 9ce5eded
                        printf("CheckBlock():  %s       %s       %s\n",  blockHeight.c_str(), address2.ToString().c_str(), votes.c_str());
                    }
                    
                    if(mv2.GetPubKey().size() != 25){
                        return state.DoS(100, error("CheckBlock() : pubkey wrong size"));
                    }

                    bool found = false;
                    if(!foundThisBlock && mv2.blockHeight == pindexPrev->nHeight+1) {
                        foundThisBlock = true;
                        continue;
                    }

                    BOOST_FOREACH(CMasterNodeVote mv1, blockLast.vmn){
                        if((mv1.blockHeight == mv2.blockHeight && mv1.GetPubKey() == mv2.GetPubKey())){
                            found = true;
                        }
                    }
                    
                    if(!found){
                        printf("CheckBlock() : pubkey wrong size");
                        if(EnforceMasternodePayments) return state.DoS(100, error("CheckBlock() : Vote not found in previous block"));
                    }
                }
            }
            
            
            if(badVote!=0){
                printf("CheckBlock() : Bad vote detected");
                if(EnforceMasternodePayments) return state.DoS(100, error("CheckBlock() : Bad vote detected"));
            }

            if(matchingVoteRecords+foundMasterNodePayment+removedMasterNodePayments!=votingRecordsBlockPrev) {
                printf("CheckBlock() : Missing masternode votes");
                if(EnforceMasternodePayments) return state.DoS(100, error("CheckBlock() : Missing masternode votes"));
            }

            if(matchingVoteRecords+foundMasterNodePayment>MASTERNODE_PAYMENTS_EXPIRATION){
                printf("CheckBlock() : Too many vote records found");
                if(EnforceMasternodePayments) return state.DoS(100, error("CheckBlock() : Too many vote records found"));
            }
        }
    }

    for (unsigned int i = 1; i < vtx.size(); i++)
        if (vtx[i].IsCoinBase())
            return state.DoS(100, error("CheckBlock() : more than one coinbase"));

    // Check transactions
    BOOST_FOREACH(const CTransaction& tx, vtx)
        if (!tx.CheckTransaction(state))
            return error("CheckBlock() : CheckTransaction failed");

    // Build the merkle tree already. We need it anyway later, and it makes the
    // block cache the transaction hashes, which means they don't need to be
    // recalculated many times during this block's validation.
    BuildMerkleTree();

    // Check for duplicate txids. This is caught by ConnectInputs(),
    // but catching it earlier avoids a potential DoS attack:
    set<uint256> uniqueTx;
    for (unsigned int i=0; i<vtx.size(); i++) {
        uniqueTx.insert(GetTxHash(i));
    }
    if (uniqueTx.size() != vtx.size())
        return state.DoS(100, error("CheckBlock() : duplicate transaction"), true);

    unsigned int nSigOps = 0;
    BOOST_FOREACH(const CTransaction& tx, vtx)
    {
        nSigOps += tx.GetLegacySigOpCount();
    }
    if (nSigOps > MAX_BLOCK_SIGOPS)
        return state.DoS(100, error("CheckBlock() : out-of-bounds SigOpCount"));

    // Check merkle root
    if (fCheckMerkleRoot && hashMerkleRoot != BuildMerkleTree())
        return state.DoS(100, error("CheckBlock() : hashMerkleRoot mismatch"));

    return true;
}

bool CBlock::AcceptBlock(CValidationState &state, CDiskBlockPos *dbp)
{
    // Check for duplicate
    uint256 hash = GetHash();
    if (mapBlockIndex.count(hash))
        return state.Invalid(error("AcceptBlock() : block already in mapBlockIndex"));

    // Get prev block index
    CBlockIndex* pindexPrev = NULL;
    int nHeight = 0;
    if (hash != hashGenesisBlock) {
        map<uint256, CBlockIndex*>::iterator mi = mapBlockIndex.find(hashPrevBlock);
        if (mi == mapBlockIndex.end())
            return state.DoS(10, error("AcceptBlock() : prev block not found"));
        pindexPrev = (*mi).second;
        nHeight = pindexPrev->nHeight+1;

        if(fTestNet) {
            if (nBits != GetNextWorkRequired(pindexPrev, this))
                return state.DoS(100, error("AcceptBlock() : incorrect proof of work"));
        } else {
            // Check proof of work (Here for the architecture issues with DGW v1 and v2)
            if(nHeight <= 68589){
                unsigned int nBitsNext = GetNextWorkRequired(pindexPrev, this);
                double n1 = ConvertBitsToDouble(nBits);
                double n2 = ConvertBitsToDouble(nBitsNext);

                if (abs(n1-n2) > n1*0.2) 
                    return state.DoS(100, error("AcceptBlock() : incorrect proof of work (DGW pre-fork)"));
            } else {
                if (nBits != GetNextWorkRequired(pindexPrev, this))
                    return state.DoS(100, error("AcceptBlock() : incorrect proof of work"));
            }
        }

        // Prevent blocks from too far in the future
        if(fTestNet || nHeight >= 45000){
            if (GetBlockTime() > GetAdjustedTime() + 15 * 60) {
                return error("AcceptBlock() : block's timestamp too far in the future");
            }

            // Check timestamp is not too far in the past
            if (GetBlockTime() <= pindexPrev->GetBlockTime() - 15 * 60) {
                return error("AcceptBlock() : block's timestamp is too early compare to last block");
            }
        }

        // Check timestamp against prev
        if (GetBlockTime() <= pindexPrev->GetMedianTimePast())
            return state.Invalid(error("AcceptBlock() : block's timestamp is too early"));

        // Check that all transactions are finalized
        BOOST_FOREACH(const CTransaction& tx, vtx)
            if (!tx.IsFinal(nHeight, GetBlockTime()))
                return state.DoS(10, error("AcceptBlock() : contains a non-final transaction"));

        // Check that the block chain matches the known block chain up to a checkpoint
        if (!Checkpoints::CheckBlock(nHeight, hash))
            return state.DoS(100, error("AcceptBlock() : rejected by checkpoint lock-in at %d", nHeight));

		// Check that the block satisfies synchronized checkpoint
        if (IsSyncCheckpointEnforced() && !IsInitialBlockDownload() && !CheckSyncCheckpoint(hash, pindexPrev))
            return error("AcceptBlock() : rejected by synchronized checkpoint");

        // Reject block.nVersion=1 blocks when 95% (75% on testnet) of the network has upgraded:
        if (nVersion < 2)
        {
            if ((!fTestNet && CBlockIndex::IsSuperMajority(2, pindexPrev, 950, 1000)) ||
                (fTestNet && CBlockIndex::IsSuperMajority(2, pindexPrev, 75, 100)))
            {
                return state.Invalid(error("AcceptBlock() : rejected nVersion=1 block"));
            }
        }
        // Enforce block.nVersion=2 rule that the coinbase starts with serialized block height
        if (nVersion >= 2)
        {
            // if 750 of the last 1,000 blocks are version 2 or greater (51/100 if testnet):
            if ((!fTestNet && CBlockIndex::IsSuperMajority(2, pindexPrev, 750, 1000)) ||
                (fTestNet && CBlockIndex::IsSuperMajority(2, pindexPrev, 51, 100)))
            {
                CScript expect = CScript() << nHeight;
                if (vtx[0].vin[0].scriptSig.size() < expect.size() ||
                    !std::equal(expect.begin(), expect.end(), vtx[0].vin[0].scriptSig.begin()))
                    return state.DoS(100, error("AcceptBlock() : block height mismatch in coinbase"));
            }
        }
    }

    // Write block to history file
    try {
        unsigned int nBlockSize = ::GetSerializeSize(*this, SER_DISK, CLIENT_VERSION);
        CDiskBlockPos blockPos;
        if (dbp != NULL)
            blockPos = *dbp;
        if (!FindBlockPos(state, blockPos, nBlockSize+8, nHeight, nTime, dbp != NULL))
            return error("AcceptBlock() : FindBlockPos failed");
        if (dbp == NULL)
            if (!WriteToDisk(blockPos))
                return state.Abort(_("Failed to write block"));
        if (!AddToBlockIndex(state, blockPos))
            return error("AcceptBlock() : AddToBlockIndex failed");
    } catch(std::runtime_error &e) {
        return state.Abort(_("System error: ") + e.what());
    }

    // Relay inventory, but don't relay old inventory during initial block download
    int nBlockEstimate = Checkpoints::GetTotalBlocksEstimate();
    if (hashBestChain == hash)
    {
        LOCK(cs_vNodes);
        BOOST_FOREACH(CNode* pnode, vNodes)
            if (nBestHeight > (pnode->nStartingHeight != -1 ? pnode->nStartingHeight - 2000 : nBlockEstimate))
                pnode->PushInventory(CInv(MSG_BLOCK, hash));
    }

   	// Check pending sync-checkpoint
    AcceptPendingSyncCheckpoint();

    return true;
}

bool CBlockIndex::IsSuperMajority(int minVersion, const CBlockIndex* pstart, unsigned int nRequired, unsigned int nToCheck)
{
    // DarkCoin: temporarily disable v2 block lockin until we are ready for v2 transition
    return false;
    unsigned int nFound = 0;
    for (unsigned int i = 0; i < nToCheck && nFound < nRequired && pstart != NULL; i++)
    {
        if (pstart->nVersion >= minVersion)
            ++nFound;
        pstart = pstart->pprev;
    }
    return (nFound >= nRequired);
}

bool ProcessBlock(CValidationState &state, CNode* pfrom, CBlock* pblock, CDiskBlockPos *dbp)
{
    // Check for duplicate
    uint256 hash = pblock->GetHash();
    if (mapBlockIndex.count(hash))
        return state.Invalid(error("ProcessBlock() : already have block %d %s", mapBlockIndex[hash]->nHeight, hash.ToString().c_str()));
    if (mapOrphanBlocks.count(hash))
        return state.Invalid(error("ProcessBlock() : already have block (orphan) %s", hash.ToString().c_str()));

    // Preliminary checks
    if (!pblock->CheckBlock(state))
        return error("ProcessBlock() : CheckBlock FAILED");

    CBlockIndex* pcheckpoint = Checkpoints::GetLastCheckpoint(mapBlockIndex);
    if (pcheckpoint && pblock->hashPrevBlock != hashBestChain)
    {
        if((pblock->GetBlockTime() - pcheckpoint->nTime) < 0) {
            if(pfrom) pfrom->Misbehaving(100);
            return error("ProcessBlock() : block has a time stamp of %lld before the last checkpoint of %u", pblock->GetBlockTime(), pcheckpoint->nTime);
        }
    }

    // Ask for pending sync-checkpoint if any
    if (!IsInitialBlockDownload())
        AskForPendingSyncCheckpoint(pfrom);

    // If we don't already have its previous block, shunt it off to holding area until we get it
    if (pblock->hashPrevBlock != 0 && !mapBlockIndex.count(pblock->hashPrevBlock))
    {
        printf("ProcessBlock: ORPHAN BLOCK, prev=%s\n", pblock->hashPrevBlock.ToString().c_str());

        // Accept orphans as long as there is a node to request its parents from
        if (pfrom) {
            CBlock* pblock2 = new CBlock(*pblock);
            mapOrphanBlocks.insert(make_pair(hash, pblock2));
            mapOrphanBlocksByPrev.insert(make_pair(pblock2->hashPrevBlock, pblock2));

            // Ask this guy to fill in what we're missing
            if (pfrom->PushGetBlocks(pindexBest, GetOrphanRoot(pblock2)))
                printf("send fill-in getblocks for %s peer=%d\n", hash.ToString().c_str(), pfrom->id);
        }
        return true;
    }

    // Store to disk
    if (!pblock->AcceptBlock(state, dbp))
        return error("ProcessBlock() : AcceptBlock FAILED");

    // Recursively process any orphan blocks that depended on this one
    vector<uint256> vWorkQueue;
    vWorkQueue.push_back(hash);
    for (unsigned int i = 0; i < vWorkQueue.size(); i++)
    {
        uint256 hashPrev = vWorkQueue[i];
        for (multimap<uint256, CBlock*>::iterator mi = mapOrphanBlocksByPrev.lower_bound(hashPrev);
             mi != mapOrphanBlocksByPrev.upper_bound(hashPrev);
             ++mi)
        {
            CBlock* pblockOrphan = (*mi).second;
            // Use a dummy CValidationState so someone can't setup nodes to counter-DoS based on orphan resolution (that is, feeding people an invalid block based on LegitBlockX in order to get anyone relaying LegitBlockX banned)
            CValidationState stateDummy;
            if (pblockOrphan->AcceptBlock(stateDummy))
                vWorkQueue.push_back(pblockOrphan->GetHash());
            mapOrphanBlocks.erase(pblockOrphan->GetHash());
            delete pblockOrphan;
        }
        mapOrphanBlocksByPrev.erase(hashPrev);
    }

    //might need to reset pool
    darkSendPool.NewBlock();

    printf("ProcessBlock: ACCEPTED\n");

    if (pfrom && !CSyncCheckpoint::strMasterPrivKey.empty() &&
        (int)GetArg("-checkpointdepth", -1) >= 0)
        SendSyncCheckpoint(AutoSelectSyncCheckpoint());

    return true;
}








CMerkleBlock::CMerkleBlock(const CBlock& block, CBloomFilter& filter)
{
    header = block.GetBlockHeader();

    vector<bool> vMatch;
    vector<uint256> vHashes;

    vMatch.reserve(block.vtx.size());
    vHashes.reserve(block.vtx.size());

    for (unsigned int i = 0; i < block.vtx.size(); i++)
    {
        uint256 hash = block.vtx[i].GetHash();
        if (filter.IsRelevantAndUpdate(block.vtx[i], hash))
        {
            vMatch.push_back(true);
            vMatchedTxn.push_back(make_pair(i, hash));
        }
        else
            vMatch.push_back(false);
        vHashes.push_back(hash);
    }

    txn = CPartialMerkleTree(vHashes, vMatch);
}








uint256 CPartialMerkleTree::CalcHash(int height, unsigned int pos, const std::vector<uint256> &vTxid) {
    if (height == 0) {
        // hash at height 0 is the txids themself
        return vTxid[pos];
    } else {
        // calculate left hash
        uint256 left = CalcHash(height-1, pos*2, vTxid), right;
        // calculate right hash if not beyong the end of the array - copy left hash otherwise1
        if (pos*2+1 < CalcTreeWidth(height-1))
            right = CalcHash(height-1, pos*2+1, vTxid);
        else
            right = left;
        // combine subhashes
        return Hash(BEGIN(left), END(left), BEGIN(right), END(right));
    }
}

void CPartialMerkleTree::TraverseAndBuild(int height, unsigned int pos, const std::vector<uint256> &vTxid, const std::vector<bool> &vMatch) {
    // determine whether this node is the parent of at least one matched txid
    bool fParentOfMatch = false;
    for (unsigned int p = pos << height; p < (pos+1) << height && p < nTransactions; p++)
        fParentOfMatch |= vMatch[p];
    // store as flag bit
    vBits.push_back(fParentOfMatch);
    if (height==0 || !fParentOfMatch) {
        // if at height 0, or nothing interesting below, store hash and stop
        vHash.push_back(CalcHash(height, pos, vTxid));
    } else {
        // otherwise, don't store any hash, but descend into the subtrees
        TraverseAndBuild(height-1, pos*2, vTxid, vMatch);
        if (pos*2+1 < CalcTreeWidth(height-1))
            TraverseAndBuild(height-1, pos*2+1, vTxid, vMatch);
    }
}

uint256 CPartialMerkleTree::TraverseAndExtract(int height, unsigned int pos, unsigned int &nBitsUsed, unsigned int &nHashUsed, std::vector<uint256> &vMatch) {
    if (nBitsUsed >= vBits.size()) {
        // overflowed the bits array - failure
        fBad = true;
        return 0;
    }
    bool fParentOfMatch = vBits[nBitsUsed++];
    if (height==0 || !fParentOfMatch) {
        // if at height 0, or nothing interesting below, use stored hash and do not descend
        if (nHashUsed >= vHash.size()) {
            // overflowed the hash array - failure
            fBad = true;
            return 0;
        }
        const uint256 &hash = vHash[nHashUsed++];
        if (height==0 && fParentOfMatch) // in case of height 0, we have a matched txid
            vMatch.push_back(hash);
        return hash;
    } else {
        // otherwise, descend into the subtrees to extract matched txids and hashes
        uint256 left = TraverseAndExtract(height-1, pos*2, nBitsUsed, nHashUsed, vMatch), right;
        if (pos*2+1 < CalcTreeWidth(height-1))
            right = TraverseAndExtract(height-1, pos*2+1, nBitsUsed, nHashUsed, vMatch);
        else
            right = left;
        // and combine them before returning
        return Hash(BEGIN(left), END(left), BEGIN(right), END(right));
    }
}

CPartialMerkleTree::CPartialMerkleTree(const std::vector<uint256> &vTxid, const std::vector<bool> &vMatch) : nTransactions(vTxid.size()), fBad(false) {
    // reset state
    vBits.clear();
    vHash.clear();

    // calculate height of tree
    int nHeight = 0;
    while (CalcTreeWidth(nHeight) > 1)
        nHeight++;

    // traverse the partial tree
    TraverseAndBuild(nHeight, 0, vTxid, vMatch);
}

CPartialMerkleTree::CPartialMerkleTree() : nTransactions(0), fBad(true) {}

uint256 CPartialMerkleTree::ExtractMatches(std::vector<uint256> &vMatch) {
    vMatch.clear();
    // An empty set will not work
    if (nTransactions == 0)
        return 0;
    // check for excessively high numbers of transactions
    if (nTransactions > MAX_BLOCK_SIZE / 60) // 60 is the lower bound for the size of a serialized CTransaction
        return 0;
    // there can never be more hashes provided than one for every txid
    if (vHash.size() > nTransactions)
        return 0;
    // there must be at least one bit per node in the partial tree, and at least one node per hash
    if (vBits.size() < vHash.size())
        return 0;
    // calculate height of tree
    int nHeight = 0;
    while (CalcTreeWidth(nHeight) > 1)
        nHeight++;
    // traverse the partial tree
    unsigned int nBitsUsed = 0, nHashUsed = 0;
    uint256 hashMerkleRoot = TraverseAndExtract(nHeight, 0, nBitsUsed, nHashUsed, vMatch);
    // verify that no problems occured during the tree traversal
    if (fBad)
        return 0;
    // verify that all bits were consumed (except for the padding caused by serializing it as a byte sequence)
    if ((nBitsUsed+7)/8 != (vBits.size()+7)/8)
        return 0;
    // verify that all hashes were consumed
    if (nHashUsed != vHash.size())
        return 0;
    return hashMerkleRoot;
}







bool AbortNode(const std::string &strMessage) {
    strMiscWarning = strMessage;
    printf("*** %s\n", strMessage.c_str());
    uiInterface.ThreadSafeMessageBox(strMessage, "", CClientUIInterface::MSG_ERROR);
    StartShutdown();
    return false;
}

bool CheckDiskSpace(uint64 nAdditionalBytes)
{
    uint64 nFreeBytesAvailable = filesystem::space(GetDataDir()).available;

    // Check for nMinDiskSpace bytes (currently 50MB)
    if (nFreeBytesAvailable < nMinDiskSpace + nAdditionalBytes)
        return AbortNode(_("Error: Disk space is low!"));

    return true;
}

CCriticalSection cs_LastBlockFile;
CBlockFileInfo infoLastBlockFile;
int nLastBlockFile = 0;

FILE* OpenDiskFile(const CDiskBlockPos &pos, const char *prefix, bool fReadOnly)
{
    if (pos.IsNull())
        return NULL;
    boost::filesystem::path path = GetDataDir() / "blocks" / strprintf("%s%05u.dat", prefix, pos.nFile);
    boost::filesystem::create_directories(path.parent_path());
    FILE* file = fopen(path.string().c_str(), "rb+");
    if (!file && !fReadOnly)
        file = fopen(path.string().c_str(), "wb+");
    if (!file) {
        printf("Unable to open file %s\n", path.string().c_str());
        return NULL;
    }
    if (pos.nPos) {
        if (fseek(file, pos.nPos, SEEK_SET)) {
            printf("Unable to seek to position %u of %s\n", pos.nPos, path.string().c_str());
            fclose(file);
            return NULL;
        }
    }
    return file;
}

FILE* OpenBlockFile(const CDiskBlockPos &pos, bool fReadOnly) {
    return OpenDiskFile(pos, "blk", fReadOnly);
}

FILE* OpenUndoFile(const CDiskBlockPos &pos, bool fReadOnly) {
    return OpenDiskFile(pos, "rev", fReadOnly);
}

CBlockIndex * InsertBlockIndex(uint256 hash)
{
    if (hash == 0)
        return NULL;

    // Return existing
    map<uint256, CBlockIndex*>::iterator mi = mapBlockIndex.find(hash);
    if (mi != mapBlockIndex.end())
        return (*mi).second;

    // Create new
    CBlockIndex* pindexNew = new CBlockIndex();
    if (!pindexNew)
        throw runtime_error("LoadBlockIndex() : new CBlockIndex failed");
    mi = mapBlockIndex.insert(make_pair(hash, pindexNew)).first;
    pindexNew->phashBlock = &((*mi).first);

    return pindexNew;
}

bool static LoadBlockIndexDB()
{
    if (!pblocktree->LoadBlockIndexGuts())
        return false;

    boost::this_thread::interruption_point();

    // Calculate nChainWork
    vector<pair<int, CBlockIndex*> > vSortedByHeight;
    vSortedByHeight.reserve(mapBlockIndex.size());
    BOOST_FOREACH(const PAIRTYPE(uint256, CBlockIndex*)& item, mapBlockIndex)
    {
        CBlockIndex* pindex = item.second;
        vSortedByHeight.push_back(make_pair(pindex->nHeight, pindex));
    }
    sort(vSortedByHeight.begin(), vSortedByHeight.end());
    BOOST_FOREACH(const PAIRTYPE(int, CBlockIndex*)& item, vSortedByHeight)
    {
        CBlockIndex* pindex = item.second;
        pindex->nChainWork = (pindex->pprev ? pindex->pprev->nChainWork : 0) + pindex->GetBlockWork().getuint256();
        pindex->nChainTx = (pindex->pprev ? pindex->pprev->nChainTx : 0) + pindex->nTx;
        if ((pindex->nStatus & BLOCK_VALID_MASK) >= BLOCK_VALID_TRANSACTIONS && !(pindex->nStatus & BLOCK_FAILED_MASK))
            setBlockIndexValid.insert(pindex);
    }

    // Load block file info
    pblocktree->ReadLastBlockFile(nLastBlockFile);
    printf("LoadBlockIndexDB(): last block file = %i\n", nLastBlockFile);
    if (pblocktree->ReadBlockFileInfo(nLastBlockFile, infoLastBlockFile))
        printf("LoadBlockIndexDB(): last block file info: %s\n", infoLastBlockFile.ToString().c_str());

    if (!pblocktree->ReadSyncCheckpoint(hashSyncCheckpoint))
        printf("LoadBlockIndexDB(): synchronized checkpoint not read\n");
    else
        printf("LoadBlockIndexDB(): synchronized checkpoint %s\n", hashSyncCheckpoint.ToString().c_str());

    // Load nBestInvalidWork, OK if it doesn't exist
    CBigNum bnBestInvalidWork;
    pblocktree->ReadBestInvalidWork(bnBestInvalidWork);
    nBestInvalidWork = bnBestInvalidWork.getuint256();

    // Check whether we need to continue reindexing
    bool fReindexing = false;
    pblocktree->ReadReindexing(fReindexing);
    fReindex |= fReindexing;

    // Check whether we have a transaction index
    pblocktree->ReadFlag("txindex", fTxIndex);
    printf("LoadBlockIndexDB(): transaction index %s\n", fTxIndex ? "enabled" : "disabled");

    // Load hashBestChain pointer to end of best chain
    pindexBest = pcoinsTip->GetBestBlock();
    if (pindexBest == NULL)
        return true;
    hashBestChain = pindexBest->GetBlockHash();
    nBestHeight = pindexBest->nHeight;
    nBestChainWork = pindexBest->nChainWork;

    // set 'next' pointers in best chain
    CBlockIndex *pindex = pindexBest;
    while(pindex != NULL && pindex->pprev != NULL) {
         CBlockIndex *pindexPrev = pindex->pprev;
         pindexPrev->pnext = pindex;
         pindex = pindexPrev;
    }
    printf("LoadBlockIndexDB(): hashBestChain=%s  height=%d date=%s\n",
        hashBestChain.ToString().c_str(), nBestHeight,
        DateTimeStrFormat("%Y-%m-%d %H:%M:%S", pindexBest->GetBlockTime()).c_str());

    return true;
}

bool VerifyDB(int nCheckLevel, int nCheckDepth)
{
    if (pindexBest == NULL || pindexBest->pprev == NULL)
        return true;

    // Verify blocks in the best chain
    if (nCheckDepth <= 0)
        nCheckDepth = 1000000000; // suffices until the year 19000
    if (nCheckDepth > nBestHeight)
        nCheckDepth = nBestHeight;
    nCheckLevel = std::max(0, std::min(4, nCheckLevel));
    printf("Verifying last %i blocks at level %i\n", nCheckDepth, nCheckLevel);
    CCoinsViewCache coins(*pcoinsTip, true);
    CBlockIndex* pindexState = pindexBest;
    CBlockIndex* pindexFailure = NULL;
    int nGoodTransactions = 0;
    CValidationState state;
    for (CBlockIndex* pindex = pindexBest; pindex && pindex->pprev; pindex = pindex->pprev)
    {
        boost::this_thread::interruption_point();
        if (pindex->nHeight < nBestHeight-nCheckDepth)
            break;
        CBlock block;
        // check level 0: read from disk
        if (!block.ReadFromDisk(pindex))
            return error("VerifyDB() : *** block.ReadFromDisk failed at %d, hash=%s", pindex->nHeight, pindex->GetBlockHash().ToString().c_str());
        // check level 1: verify block validity
        if (nCheckLevel >= 1 && !block.CheckBlock(state, true, true, false))
            return error("VerifyDB() : *** found bad block at %d, hash=%s\n", pindex->nHeight, pindex->GetBlockHash().ToString().c_str());
        // check level 2: verify undo validity
        if (nCheckLevel >= 2 && pindex) {
            CBlockUndo undo;
            CDiskBlockPos pos = pindex->GetUndoPos();
            if (!pos.IsNull()) {
                if (!undo.ReadFromDisk(pos, pindex->pprev->GetBlockHash()))
                    return error("VerifyDB() : *** found bad undo data at %d, hash=%s\n", pindex->nHeight, pindex->GetBlockHash().ToString().c_str());
            }
        }
        // check level 3: check for inconsistencies during memory-only disconnect of tip blocks
        if (nCheckLevel >= 3 && pindex == pindexState && (coins.GetCacheSize() + pcoinsTip->GetCacheSize()) <= 2*nCoinCacheSize + 32000) {
            bool fClean = true;
            if (!block.DisconnectBlock(state, pindex, coins, &fClean))
                return error("VerifyDB() : *** irrecoverable inconsistency in block data at %d, hash=%s", pindex->nHeight, pindex->GetBlockHash().ToString().c_str());
            pindexState = pindex->pprev;
            if (!fClean) {
                nGoodTransactions = 0;
                pindexFailure = pindex;
            } else
                nGoodTransactions += block.vtx.size();
        }
    }
    if (pindexFailure)
        return error("VerifyDB() : *** coin database inconsistencies found (last %i blocks, %i good transactions before that)\n", pindexBest->nHeight - pindexFailure->nHeight + 1, nGoodTransactions);

    // check level 4: try reconnecting blocks
    if (nCheckLevel >= 4) {
        CBlockIndex *pindex = pindexState;
        while (pindex != pindexBest) {
            boost::this_thread::interruption_point();
            pindex = pindex->pnext;
            CBlock block;
            if (!block.ReadFromDisk(pindex))
                return error("VerifyDB() : *** block.ReadFromDisk failed at %d, hash=%s", pindex->nHeight, pindex->GetBlockHash().ToString().c_str());
            if (!block.ConnectBlock(state, pindex, coins))
                return error("VerifyDB() : *** found unconnectable block at %d, hash=%s", pindex->nHeight, pindex->GetBlockHash().ToString().c_str());
        }
    }

    printf("No coin database inconsistencies in last %i blocks (%i transactions)\n", pindexBest->nHeight - pindexState->nHeight, nGoodTransactions);

    return true;
}

void UnloadBlockIndex()
{
    mapBlockIndex.clear();
    setBlockIndexValid.clear();
    pindexGenesisBlock = NULL;
    nBestHeight = 0;
    nBestChainWork = 0;
    nBestInvalidWork = 0;
    hashBestChain = 0;
    pindexBest = NULL;
}

bool LoadBlockIndex()
{
    if (fTestNet)
    {
        hashGenesisBlock = uint256("0x00000bafbc94add76cb75e2ec92894837288a481e5c005f6563d91623bf8bc2c");
    }

    //
    // Load block index from databases
    //
    if (!fReindex && !LoadBlockIndexDB())
        return false;

    return true;
}


bool InitBlockIndex() {
    // Check whether we're already initialized
    if (pindexGenesisBlock != NULL) {
        // Check whether the master checkpoint key has changed and reset the sync checkpoint if needed.
        if (!CheckCheckpointPubKey())
            return error("LoadBlockIndex() : failed to reset checkpoint master pubkey");  
        return true;
    }

    // Use the provided setting for -txindex in the new database
    fTxIndex = GetBoolArg("-txindex", false);
    pblocktree->WriteFlag("txindex", fTxIndex);
    printf("Initializing databases...\n");

    // Only add the genesis block if not reindexing (in which case we reuse the one already on disk)
    if (!fReindex) {
        // Genesis Block:
        // CBlock(hash=12a765e31ffd4059bada, PoW=0000050c34a64b415b6b, ver=1, hashPrevBlock=00000000000000000000, hashMerkleRoot=97ddfbbae6, nTime=1317972665, nBits=1e0ffff0, nNonce=2084524493, vtx=1)
        //   CTransaction(hash=97ddfbbae6, ver=1, vin.size=1, vout.size=1, nLockTime=0)
        //     CTxIn(COutPoint(0000000000, -1), coinbase 04ffff001d0104404e592054696d65732030352f4f63742f32303131205374657665204a6f62732c204170706c65e280997320566973696f6e6172792c2044696573206174203536)
        //     CTxOut(nValue=50.00000000, scriptPubKey=040184710fa689ad5023690c80f3a4)
        //   vMerkleTree: 97ddfbbae6

        // Genesis block        
        const char* pszTimestamp = "Wired 09/Jan/2014 The Grand Experiment Goes Live: Overstock.com Is Now Accepting Bitcoins";
        CTransaction txNew;
        txNew.vin.resize(1);
        txNew.vout.resize(1);
        txNew.vin[0].scriptSig = CScript() << 486604799 << CBigNum(4) << vector<unsigned char>((const unsigned char*)pszTimestamp, (const unsigned char*)pszTimestamp + strlen(pszTimestamp));
        txNew.vout[0].nValue = 50 * COIN;
        txNew.vout[0].scriptPubKey = CScript() << ParseHex("040184710fa689ad5023690c80f3a49c8f13f8d45b8c857fbcbc8bc4a8e4d3eb4b10f4d4604fa08dce601aaf0f470216fe1b51850b4acf21b179c45070ac7b03a9") << OP_CHECKSIG;
        CBlock block;
        block.vtx.push_back(txNew);
        block.hashPrevBlock = 0;
        block.hashMerkleRoot = block.BuildMerkleTree();
        block.nVersion = 1;
        block.nTime    = 1390095618;
        block.nBits    = 0x1e0ffff0;
        block.nNonce   = 28917698;

        if (fTestNet)
        {
            block.nTime    = 1390666206;
            block.nNonce   = 3861367235;
        }

        //// debug print
        uint256 hash = block.GetHash();
        printf("%s\n", hash.ToString().c_str());
        printf("%s\n", hashGenesisBlock.ToString().c_str());
        printf("%s\n", block.hashMerkleRoot.ToString().c_str());
        assert(block.hashMerkleRoot == uint256("0xe0028eb9648db56b1ac77cf090b99048a8007e2bb64b68f092c03c7f56a662c7"));
        block.print();
        assert(hash == hashGenesisBlock);

        // Start new block file
        try {
            unsigned int nBlockSize = ::GetSerializeSize(block, SER_DISK, CLIENT_VERSION);
            CDiskBlockPos blockPos;
            CValidationState state;
            if (!FindBlockPos(state, blockPos, nBlockSize+8, 0, block.nTime))
                return error("LoadBlockIndex() : FindBlockPos failed");
            if (!block.WriteToDisk(blockPos))
                return error("LoadBlockIndex() : writing genesis block to disk failed");
            if (!block.AddToBlockIndex(state, blockPos))
                return error("LoadBlockIndex() : genesis block not accepted");
            if (!WriteSyncCheckpoint(hashGenesisBlock))
                return error("LoadBlockIndex() : failed to init sync checkpoint");
        } catch(std::runtime_error &e) {
            return error("LoadBlockIndex() : failed to initialize block database: %s", e.what());
        }
    }

	// If checkpoint master key changed must reset sync-checkpoint
    if (!CheckCheckpointPubKey())
        return error("LoadBlockIndex() : failed to reset checkpoint master pubkey");

    return true;
}



void PrintBlockTree()
{
    // pre-compute tree structure
    map<CBlockIndex*, vector<CBlockIndex*> > mapNext;
    for (map<uint256, CBlockIndex*>::iterator mi = mapBlockIndex.begin(); mi != mapBlockIndex.end(); ++mi)
    {
        CBlockIndex* pindex = (*mi).second;
        mapNext[pindex->pprev].push_back(pindex);
        // test
        //while (rand() % 3 == 0)
        //    mapNext[pindex->pprev].push_back(pindex);
    }

    vector<pair<int, CBlockIndex*> > vStack;
    vStack.push_back(make_pair(0, pindexGenesisBlock));

    int nPrevCol = 0;
    while (!vStack.empty())
    {
        int nCol = vStack.back().first;
        CBlockIndex* pindex = vStack.back().second;
        vStack.pop_back();

        // print split or gap
        if (nCol > nPrevCol)
        {
            for (int i = 0; i < nCol-1; i++)
                printf("| ");
            printf("|\\\n");
        }
        else if (nCol < nPrevCol)
        {
            for (int i = 0; i < nCol; i++)
                printf("| ");
            printf("|\n");
       }
        nPrevCol = nCol;

        // print columns
        for (int i = 0; i < nCol; i++)
            printf("| ");

        // print item
        CBlock block;
        block.ReadFromDisk(pindex);
        printf("%d (blk%05u.dat:0x%x)  %s  tx %"PRIszu"",
            pindex->nHeight,
            pindex->GetBlockPos().nFile, pindex->GetBlockPos().nPos,
            DateTimeStrFormat("%Y-%m-%d %H:%M:%S", block.GetBlockTime()).c_str(),
            block.vtx.size());

        PrintWallets(block);

        // put the main time-chain first
        vector<CBlockIndex*>& vNext = mapNext[pindex];
        for (unsigned int i = 0; i < vNext.size(); i++)
        {
            if (vNext[i]->pnext)
            {
                swap(vNext[0], vNext[i]);
                break;
            }
        }

        // iterate children
        for (unsigned int i = 0; i < vNext.size(); i++)
            vStack.push_back(make_pair(nCol+i, vNext[i]));
    }
}

bool LoadExternalBlockFile(FILE* fileIn, CDiskBlockPos *dbp)
{
    int64 nStart = GetTimeMillis();

    unsigned char pchMessageStart[4];

    int nLoaded = 0;
    try {
        CBufferedFile blkdat(fileIn, 2*MAX_BLOCK_SIZE, MAX_BLOCK_SIZE+8, SER_DISK, CLIENT_VERSION);
        uint64 nStartByte = 0;
        if (dbp) {
            // (try to) skip already indexed part
            CBlockFileInfo info;
            if (pblocktree->ReadBlockFileInfo(dbp->nFile, info)) {
                nStartByte = info.nSize;
                blkdat.Seek(info.nSize);
            }
        }
        uint64 nRewind = blkdat.GetPos();
        while (blkdat.good() && !blkdat.eof()) {
            boost::this_thread::interruption_point();
            GetMessageStart(pchMessageStart);

            blkdat.SetPos(nRewind);
            nRewind++; // start one byte further next time, in case of failure
            blkdat.SetLimit(); // remove former limit
            unsigned int nSize = 0;
            try {
                // locate a header
                unsigned char buf[4];
                blkdat.FindByte(pchMessageStart[0]);
                nRewind = blkdat.GetPos()+1;
                blkdat >> FLATDATA(buf);
                if (memcmp(buf, pchMessageStart, 4))
                    continue;
                // read size
                blkdat >> nSize;
                if (nSize < 80 || nSize > MAX_BLOCK_SIZE)
                    continue;
            } catch (std::exception &e) {
                // no valid block header found; don't complain
                break;
            }
            try {
                // read block
                uint64 nBlockPos = blkdat.GetPos();
                blkdat.SetLimit(nBlockPos + nSize);
                CBlock block;
                blkdat >> block;
                nRewind = blkdat.GetPos();

                // process block
                if (nBlockPos >= nStartByte) {
                    LOCK(cs_main);
                    if (dbp)
                        dbp->nPos = nBlockPos;
                    CValidationState state;
                    if (ProcessBlock(state, NULL, &block, dbp))
                        nLoaded++;
                    if (state.IsError())
                        break;
                }
            } catch (std::exception &e) {
                printf("%s() : Deserialize or I/O error caught during load\n", __PRETTY_FUNCTION__);
            }
        }
        fclose(fileIn);
    } catch(std::runtime_error &e) {
        AbortNode(_("Error: system error: ") + e.what());
    }
    if (nLoaded > 0)
        printf("Loaded %i blocks from external file in %"PRI64d"ms\n", nLoaded, GetTimeMillis() - nStart);
    return nLoaded > 0;
}










//////////////////////////////////////////////////////////////////////////////
//
// CAlert
//

extern map<uint256, CAlert> mapAlerts;
extern CCriticalSection cs_mapAlerts;

string GetWarnings(string strFor)
{
    int nPriority = 0;
    string strStatusBar;
    string strRPC;

    if (GetBoolArg("-testsafemode"))
        strRPC = "test";

    if (!CLIENT_VERSION_IS_RELEASE)
        strStatusBar = _("This is a pre-release test build - use at your own risk - do not use for mining or merchant applications");

    // Checkpoint warning
    if (strCheckpointWarning != "")
    {
        nPriority = 900;
        strStatusBar = strCheckpointWarning;
    }

    // Misc warnings like out of disk space and clock is wrong
    if (strMiscWarning != "")
    {
        nPriority = 1000;
        strStatusBar = strMiscWarning;
    }

    // Longer invalid proof-of-work chain
    if (pindexBest && nBestInvalidWork > nBestChainWork + (pindexBest->GetBlockWork() * 6).getuint256())
    {
        nPriority = 2000;
        strStatusBar = strRPC = _("Warning: Displayed transactions may not be correct! You may need to upgrade, or other nodes may need to upgrade.");
    }

	// If detected invalid checkpoint enter safe mode
    if (hashInvalidCheckpoint != 0)
    {
        nPriority = 3000;
        strStatusBar = strRPC = "WARNING: Inconsistent checkpoint found! Stop enforcing checkpoints and notify developers to resolve the issue.";
    }

    // Alerts
    {
        LOCK(cs_mapAlerts);
        BOOST_FOREACH(PAIRTYPE(const uint256, CAlert)& item, mapAlerts)
        {
            const CAlert& alert = item.second;
            if (alert.AppliesToMe() && alert.nPriority > nPriority)
            {
                nPriority = alert.nPriority;
                strStatusBar = alert.strStatusBar;
            }
        }
    }

    if (strFor == "statusbar")
        return strStatusBar;
    else if (strFor == "rpc")
        return strRPC;
    assert(!"GetWarnings() : invalid parameter");
    return "error";
}








//////////////////////////////////////////////////////////////////////////////
//
// Messages
//


bool static AlreadyHave(const CInv& inv)
{
    switch (inv.type)
    {
    case MSG_TX:
        {
            bool txInMap = false;
            {
                LOCK(mempool.cs);
                txInMap = mempool.exists(inv.hash);
            }
            return txInMap || mapOrphanTransactions.count(inv.hash) ||
                pcoinsTip->HaveCoins(inv.hash);
        }
    case MSG_BLOCK:
        return mapBlockIndex.count(inv.hash) ||
               mapOrphanBlocks.count(inv.hash);
    }
    // Don't know what it is, just say we already got one
    return true;
}



void static ProcessGetData(CNode* pfrom)
{
    std::deque<CInv>::iterator it = pfrom->vRecvGetData.begin();

    vector<CInv> vNotFound;

    while (it != pfrom->vRecvGetData.end()) {
        // Don't bother if send buffer is too full to respond anyway
        if (pfrom->nSendSize >= SendBufferSize())
            break;

        // Don't waste work on slow peers until they catch up on the blocks we
        // give them. 80 bytes is just the size of a block header - obviously
        // the minimum we might return.
        if (pfrom->nBlocksRequested * 80 > pfrom->nSendBytes)
            break;

        const CInv &inv = *it;
        {
            boost::this_thread::interruption_point();
            it++;

            if (inv.type == MSG_BLOCK || inv.type == MSG_FILTERED_BLOCK)
            {
                bool send = true;
                map<uint256, CBlockIndex*>::iterator mi = mapBlockIndex.find(inv.hash);
                pfrom->nBlocksRequested++;
                if (mi != mapBlockIndex.end())
                {
                    // If the requested block is at a height below our last
                    // checkpoint, only serve it if it's in the checkpointed chain
                    int nHeight = ((*mi).second)->nHeight;
                    CBlockIndex* pcheckpoint = Checkpoints::GetLastCheckpoint(mapBlockIndex);
                    if (pcheckpoint && nHeight < pcheckpoint->nHeight) {
                       if (!((*mi).second)->IsInMainChain())
                       {
                         printf("ProcessGetData(): ignoring request for old block that isn't in the main chain\n");
                         send = false;
                       }
                    }
                } else {
                    send = false;
                }
                if (send)
                {
                    // Send block from disk
                    CBlock block;
                    block.ReadFromDisk((*mi).second);
                    if (inv.type == MSG_BLOCK)
                        pfrom->PushMessage("block", block);
                    else // MSG_FILTERED_BLOCK)
                    {
                        LOCK(pfrom->cs_filter);
                        if (pfrom->pfilter)
                        {
                            CMerkleBlock merkleBlock(block, *pfrom->pfilter);
                            pfrom->PushMessage("merkleblock", merkleBlock);
                            // CMerkleBlock just contains hashes, so also push any transactions in the block the client did not see
                            // This avoids hurting performance by pointlessly requiring a round-trip
                            // Note that there is currently no way for a node to request any single transactions we didnt send here -
                            // they must either disconnect and retry or request the full block.
                            // Thus, the protocol spec specified allows for us to provide duplicate txn here,
                            // however we MUST always provide at least what the remote peer needs
                            typedef std::pair<unsigned int, uint256> PairType;
                            BOOST_FOREACH(PairType& pair, merkleBlock.vMatchedTxn)
                                if (!pfrom->setInventoryKnown.count(CInv(MSG_TX, pair.second)))
                                    pfrom->PushMessage("tx", block.vtx[pair.first]);
                        }
                        // else
                            // no response
                    }

                    // Trigger them to send a getblocks request for the next batch of inventory
                    if (inv.hash == pfrom->hashContinue)
                    {
                        // Bypass PushInventory, this must send even if redundant,
                        // and we want it right after the last block so they don't
                        // wait for other stuff first.
                        vector<CInv> vInv;
                        vInv.push_back(CInv(MSG_BLOCK, hashBestChain));
                        pfrom->PushMessage("inv", vInv);
                        pfrom->hashContinue = 0;
                    }
                }
            }
            else if (inv.IsKnownType())
            {
                // Send stream from relay memory
                bool pushed = false;
                {
                    LOCK(cs_mapRelay);
                    map<CInv, CDataStream>::iterator mi = mapRelay.find(inv);
                    if (mi != mapRelay.end()) {
                        pfrom->PushMessage(inv.GetCommand(), (*mi).second);
                        pushed = true;
                    }
                }
                if (!pushed && inv.type == MSG_TX) {
                    LOCK(mempool.cs);
                    if (mempool.exists(inv.hash)) {
                        CTransaction tx = mempool.lookup(inv.hash);
                        CDataStream ss(SER_NETWORK, PROTOCOL_VERSION);
                        ss.reserve(1000);
                        ss << tx;
                        pfrom->PushMessage("tx", ss);
                        pushed = true;
                    }
                }
                if (!pushed) {
                    vNotFound.push_back(inv);
                }
            }

            // Track requests for our stuff.
            Inventory(inv.hash);

            if (inv.type == MSG_BLOCK || inv.type == MSG_FILTERED_BLOCK)
                break;
        }
    }

    pfrom->vRecvGetData.erase(pfrom->vRecvGetData.begin(), it);

    if (!vNotFound.empty()) {
        // Let the peer know that we didn't find what it asked for, so it doesn't
        // have to wait around forever. Currently only SPV clients actually care
        // about this message: it's needed when they are recursively walking the
        // dependencies of relevant unconfirmed transactions. SPV clients want to
        // do that because they want to know about (and store and rebroadcast and
        // risk analyze) the dependencies of transactions relevant to them, without
        // having to download the entire memory pool.
        pfrom->PushMessage("notfound", vNotFound);
    }
}

bool static ProcessMessage(CNode* pfrom, string strCommand, CDataStream& vRecv)
{
    RandAddSeedPerfmon();
    if (fDebug)
        printf("received: %s (%"PRIszu" bytes)\n", strCommand.c_str(), vRecv.size());
    if (mapArgs.count("-dropmessagestest") && GetRand(atoi(mapArgs["-dropmessagestest"])) == 0)
    {
        printf("dropmessagestest DROPPING RECV MESSAGE\n");
        return true;
    }




    unsigned char pchMessageStart[4];
    GetMessageStart(pchMessageStart);
    static int64 nTimeLastPrintMessageStart = 0;
    if (fDebug && GetBoolArg("-printmessagestart") && nTimeLastPrintMessageStart + 30 < GetAdjustedTime())
    {
        string strMessageStart((const char *)pchMessageStart);
        vector<unsigned char> vchMessageStart(strMessageStart.begin(), strMessageStart.end());
        printf("ProcessMessages : AdjustedTime=%"PRI64d" MessageStart=%s\n", GetAdjustedTime(), HexStr(vchMessageStart).c_str());
        nTimeLastPrintMessageStart = GetAdjustedTime();
    }


    if (strCommand == "version")
    {
        // Each connection can only send one version message
        if (pfrom->nVersion != 0)
        {
            pfrom->Misbehaving(1);
            return false;
        }

        int64 nTime;
        CAddress addrMe;
        CAddress addrFrom;
        uint64 nNonce = 1;
        vRecv >> pfrom->nVersion >> pfrom->nServices >> nTime >> addrMe;
        if (pfrom->nVersion < MIN_PEER_PROTO_VERSION)
        {
            // disconnect from peers older than this proto version
            printf("partner %s using obsolete version %i; disconnecting\n", pfrom->addr.ToString().c_str(), pfrom->nVersion);
            pfrom->fDisconnect = true;
            return false;
        }

        if (pfrom->nVersion == 10300)
            pfrom->nVersion = 300;
        if (!vRecv.empty())
            vRecv >> addrFrom >> nNonce;
        if (!vRecv.empty()) {
            vRecv >> pfrom->strSubVer;
            pfrom->cleanSubVer = SanitizeString(pfrom->strSubVer);
        }
        if (!vRecv.empty())
            vRecv >> pfrom->nStartingHeight;
        if (!vRecv.empty())
            vRecv >> pfrom->fRelayTxes; // set to true after we get the first filter* message
        else
            pfrom->fRelayTxes = true;

        if (pfrom->fInbound && addrMe.IsRoutable())
        {
            pfrom->addrLocal = addrMe;
            SeenLocal(addrMe);
        }

        // Disconnect if we connected to ourself
        if (nNonce == nLocalHostNonce && nNonce > 1)
        {
            printf("connected to self at %s, disconnecting\n", pfrom->addr.ToString().c_str());
            pfrom->fDisconnect = true;
            return true;
        }

        // Be shy and don't send version until we hear
        if (pfrom->fInbound)
            pfrom->PushVersion();

        pfrom->fClient = !(pfrom->nServices & NODE_NETWORK);

        AddTimeData(pfrom->addr, nTime);

        // Change version
        pfrom->PushMessage("verack");
        pfrom->ssSend.SetVersion(min(pfrom->nVersion, PROTOCOL_VERSION));


        if (pfrom->nVersion >= darkSendPool.MIN_PEER_PROTO_VERSION) {
            if(RequestedMasterNodeList <= 3) {
                bool fIsInitialDownload = IsInitialBlockDownload();
                if(!fIsInitialDownload) {
                    pfrom->PushMessage("dseg");
                    RequestedMasterNodeList++;
                }
            }
        }

        if (!pfrom->fInbound)
        {
            // Advertise our address
            if (!fNoListen && !IsInitialBlockDownload())
            {
                CAddress addr = GetLocalAddress(&pfrom->addr);
                if (addr.IsRoutable())
                    pfrom->PushAddress(addr);
            }

            // Get recent addresses
            if (pfrom->fOneShot || pfrom->nVersion >= CADDR_TIME_VERSION || addrman.size() < 1000)
            {
                pfrom->PushMessage("getaddr");
                pfrom->fGetAddr = true;
            }
            addrman.Good(pfrom->addr);
        } else {
            if (((CNetAddr)pfrom->addr) == (CNetAddr)addrFrom)
            {
                addrman.Add(addrFrom, addrFrom);
                addrman.Good(addrFrom);
            }
        }

        // Relay alerts
        {
            LOCK(cs_mapAlerts);
            BOOST_FOREACH(PAIRTYPE(const uint256, CAlert)& item, mapAlerts)
                item.second.RelayTo(pfrom);
        }

		// Relay sync-checkpoint
		{
            LOCK(cs_hashSyncCheckpoint);
            if (!checkpointMessage.IsNull())
                checkpointMessage.RelayTo(pfrom);
        }

        pfrom->fSuccessfullyConnected = true;

        printf("receive version message: %s: version %d, blocks=%d, us=%s, them=%s, peer=%d\n", pfrom->cleanSubVer.c_str(), pfrom->nVersion, pfrom->nStartingHeight, addrMe.ToString().c_str(), addrFrom.ToString().c_str(), pfrom->id);

        cPeerBlockCounts.input(pfrom->nStartingHeight);

        if (!IsInitialBlockDownload())
            AskForPendingSyncCheckpoint(pfrom);
    }


    else if (pfrom->nVersion == 0)
    {
        // Must have a version message before anything else
        pfrom->Misbehaving(1);
        return false;
    }


    else if (strCommand == "verack")
    {
        pfrom->SetRecvVersion(min(pfrom->nVersion, PROTOCOL_VERSION));
    }

    else if (strCommand == "misbehave") {
        int howmuch;
        vRecv >> howmuch;
        printf("peer=%d says we are misbehaving %d\n", pfrom->id, howmuch);
    }

    else if (strCommand == "dseg") { //DarkSend Election Get
        if (pfrom->nVersion < darkSendPool.MIN_PEER_PROTO_VERSION) {
            return false;
        }

        int count = darkSendMasterNodes.size()-1;
        int i = 0;

        BOOST_FOREACH(CMasterNode mn, darkSendMasterNodes) {
            printf("Sending master node entry - %s \n", mn.addr.ToString().c_str());
            mn.Check();
            if(mn.IsEnabled()) {
                pfrom->PushMessage("dsee", mn.vin, mn.addr, mn.sig, mn.now, mn.pubkey, mn.pubkey2, count, i, mn.lastTimeSeen);
                i++;
            }
        }
    }

    else if (strCommand == "dsee") { //DarkSend Election Entry   
        if (pfrom->nVersion < darkSendPool.MIN_PEER_PROTO_VERSION) {
            return false;
        }
        bool fIsInitialDownload = IsInitialBlockDownload();
        if(fIsInitialDownload) return true;

        CTxIn vin;
        CService addr;
        CPubKey pubkey;
        CPubKey pubkey2;
        vector<unsigned char> vchSig;
        int64 sigTime;
        int count;
        int current;
        int64 lastUpdated;
        vRecv >> vin >> addr >> vchSig >> sigTime >> pubkey >> pubkey2 >> count >> current >> lastUpdated;

        std::string vchPubKey(pubkey.begin(), pubkey.end());
        
        CScript pubkeyScript;
        pubkeyScript.SetDestination(pubkey.GetID());

        if(pubkeyScript.size() != 25) {
            printf("dsee - pubkey the wrong size\n");
            pfrom->Misbehaving(100);
            return false;  
        }

        std::string strMessage = addr.ToString() + boost::lexical_cast<std::string>(sigTime) + vchPubKey; 

        CScript pubkeyScript2;
        pubkeyScript2.SetDestination(pubkey2.GetID());
        
        if(pubkeyScript2.size() != 25) {
            printf("dsee - pubkey the wrong size\n");
            pfrom->Misbehaving(100);
            return false;  
        }

        std::string errorMessage = "";
        if(!darkSendSigner.VerifyMessage(pubkey, vchSig, strMessage, errorMessage)){
            printf("dsee - Got bad masternode address signature\n");
            pfrom->Misbehaving(100);
            return false;
        }

        if((fTestNet && addr.GetPort() != 19999) || (!fTestNet && addr.GetPort() != 9999)) return true;

        //printf("Searching existing masternodes : %s - %s\n", addr.ToString().c_str(),  vin.ToString().c_str());
        
        BOOST_FOREACH(CMasterNode& mn, darkSendMasterNodes) {
            //printf(" -- %s\n", mn.vin.ToString().c_str());

            if(mn.vin == vin) {
                if(!mn.UpdatedWithin(MASTERNODE_MIN_MICROSECONDS)){
                    mn.UpdateLastSeen();

                    if(count == -1)
                        RelayDarkSendElectionEntry(vin, addr, vchSig, sigTime, pubkey, pubkey2, count, current, lastUpdated);
                }

                return true;
            }
        }

        printf("dsee - Got NEW masternode entry %s\n", addr.ToString().c_str());

        CValidationState state;
        CTransaction tx = CTransaction();
        CTxOut vout = CTxOut(999.99*COIN, darkSendPool.collateralPubKey);
        tx.vin.push_back(vin);
        tx.vout.push_back(vout);
        if(tx.AcceptableInputs(state, true)){
            printf("dsee - Accepted masternode entry %i %i\n", count, current);

            if(GetInputAge(vin) < MASTERNODE_MIN_CONFIRMATIONS){
                printf("dsee - Input must have least %d confirmations\n", MASTERNODE_MIN_CONFIRMATIONS);
                pfrom->Misbehaving(20);
                return false;
            }

            addrman.Add(CAddress(addr), pfrom->addr, 2*60*60);

            CMasterNode mn(addr, vin, pubkey, vchSig, sigTime, pubkey2);
            mn.UpdateLastSeen(lastUpdated);
            darkSendMasterNodes.push_back(mn);

            if(count == -1)
                RelayDarkSendElectionEntry(vin, addr, vchSig, sigTime, pubkey, pubkey2, count, current, lastUpdated); 

        } else {
            printf("dsee - Rejected masternode entry\n");
            // if caught up on blocks, then do this:
            //pfrom->Misbehaving(20);
        }
    }

    else if (strCommand == "dseep") { //DarkSend Election Entry Ping 
        if (pfrom->nVersion < darkSendPool.MIN_PEER_PROTO_VERSION) {
            return false;
        }
        bool fIsInitialDownload = IsInitialBlockDownload();
        if(fIsInitialDownload) return true;

        CTxIn vin;
        vector<unsigned char> vchSig;
        int64 sigTime;
        bool stop;
        vRecv >> vin >> vchSig >> sigTime >> stop;

        CBlockIndex* pindexPrev = pindexBest;

        if (sigTime/1000000 > GetAdjustedTime() + 15 * 60) {
            printf("dseep: Signature rejected, too far into the future");
            //pfrom->Misbehaving(20);
            return false;
        }

        if (sigTime/1000000 <= pindexPrev->GetBlockTime() - 15 * 60) {
            printf("dseep: Signature rejected, too far into the past");
            //pfrom->Misbehaving(20);
            return false;
        }

        //printf("Searching existing masternodes : %s - %s\n", addr.ToString().c_str(),  vin.ToString().c_str());

        BOOST_FOREACH(CMasterNode& mn, darkSendMasterNodes) {

            if(mn.vin == vin) {
                std::string strMessage = mn.addr.ToString() + boost::lexical_cast<std::string>(sigTime) + boost::lexical_cast<std::string>(stop); 

                std::string errorMessage = "";
                if(!darkSendSigner.VerifyMessage(mn.pubkey2, vchSig, strMessage, errorMessage)){
                    printf("Got bad masternode address signature\n");
                    pfrom->Misbehaving(20);
                    return false;
                }

                if(stop) {
                    if(mn.IsEnabled()){
                        mn.Disable();
                        mn.Check();
                        RelayDarkSendElectionEntryPing(vin, vchSig, sigTime, stop);
                    }
                    return true;
                } else if(!mn.UpdatedWithin(MASTERNODE_MIN_MICROSECONDS)){
                    mn.UpdateLastSeen();
                    RelayDarkSendElectionEntryPing(vin, vchSig, sigTime, stop);
                    return true;
                }
            }
        }
    }

    else if (strCommand == "addr")
    {
        vector<CAddress> vAddr;
        vRecv >> vAddr;

        // Don't want addr from older versions unless seeding
        if (pfrom->nVersion < CADDR_TIME_VERSION && addrman.size() > 1000)
            return true;
        if (vAddr.size() > 1000)
        {
            pfrom->Misbehaving(20);
            return error("message addr size() = %"PRIszu"", vAddr.size());
        }

        // Store the new addresses
        vector<CAddress> vAddrOk;
        int64 nNow = GetAdjustedTime();
        int64 nSince = nNow - 10 * 60;
        BOOST_FOREACH(CAddress& addr, vAddr)
        {
            boost::this_thread::interruption_point();

            if (addr.nTime <= 100000000 || addr.nTime > nNow + 10 * 60)
                addr.nTime = nNow - 5 * 24 * 60 * 60;
            pfrom->AddAddressKnown(addr);
            bool fReachable = IsReachable(addr);
            if (addr.nTime > nSince && !pfrom->fGetAddr && vAddr.size() <= 10 && addr.IsRoutable())
            {
                // Relay to a limited number of other nodes
                {
                    LOCK(cs_vNodes);
                    // Use deterministic randomness to send to the same nodes for 24 hours
                    // at a time so the setAddrKnowns of the chosen nodes prevent repeats
                    static uint256 hashSalt;
                    if (hashSalt == 0)
                        hashSalt = GetRandHash();
                    uint64 hashAddr = addr.GetHash();
                    uint256 hashRand = hashSalt ^ (hashAddr<<32) ^ ((GetTime()+hashAddr)/(24*60*60));
                    hashRand = Hash(BEGIN(hashRand), END(hashRand));
                    multimap<uint256, CNode*> mapMix;
                    BOOST_FOREACH(CNode* pnode, vNodes)
                    {
                        if (pnode->nVersion < CADDR_TIME_VERSION)
                            continue;
                        unsigned int nPointer;
                        memcpy(&nPointer, &pnode, sizeof(nPointer));
                        uint256 hashKey = hashRand ^ nPointer;
                        hashKey = Hash(BEGIN(hashKey), END(hashKey));
                        mapMix.insert(make_pair(hashKey, pnode));
                    }
                    int nRelayNodes = fReachable ? 2 : 1; // limited relaying of addresses outside our network(s)
                    for (multimap<uint256, CNode*>::iterator mi = mapMix.begin(); mi != mapMix.end() && nRelayNodes-- > 0; ++mi)
                        ((*mi).second)->PushAddress(addr);
                }
            }
            // Do not store addresses outside our network
            if (fReachable)
                vAddrOk.push_back(addr);
        }
        addrman.Add(vAddrOk, pfrom->addr, 2 * 60 * 60);
        if (vAddr.size() < 1000)
            pfrom->fGetAddr = false;
        if (pfrom->fOneShot) {
            printf("OneShot. Disconnecting\n");
            pfrom->fDisconnect = true;
        }
    }


    else if (strCommand == "inv")
    {
        vector<CInv> vInv;
        vRecv >> vInv;
        if (vInv.size() > MAX_INV_SZ)
        {
            pfrom->Misbehaving(20);
            return error("message inv size() = %"PRIszu"", vInv.size());
        }

        // find last block in inv vector
        unsigned int nLastBlock = (unsigned int)(-1);
        for (unsigned int nInv = 0; nInv < vInv.size(); nInv++) {
            if (vInv[vInv.size() - 1 - nInv].type == MSG_BLOCK) {
                nLastBlock = vInv.size() - 1 - nInv;
                break;
            }
        }
        for (unsigned int nInv = 0; nInv < vInv.size(); nInv++)
        {
            const CInv &inv = vInv[nInv];

            boost::this_thread::interruption_point();
            pfrom->AddInventoryKnown(inv);

            bool fAlreadyHave = AlreadyHave(inv);
            if (fDebug)
                printf("  got inventory: %s  %s\n", inv.ToString().c_str(), fAlreadyHave ? "have" : "new");

            if (!fAlreadyHave) {
                if (!fImporting && !fReindex)
                    pfrom->AskFor(inv);
            } else if (inv.type == MSG_BLOCK && mapOrphanBlocks.count(inv.hash)) {
                if (pfrom->PushGetBlocks(pindexBest, GetOrphanRoot(mapOrphanBlocks[inv.hash])))
                    printf("send getblocks for %s peer=%d\n", inv.hash.ToString().c_str(), pfrom->id);
            } else if (nInv == nLastBlock) {
                // In case we are on a very long side-chain, it is possible that we already have
                // the last block in an inv bundle sent in response to getblocks. Try to detect
                // this situation and push another getblocks to continue.
                if (pfrom->PushGetBlocks(mapBlockIndex[inv.hash], uint256(0)))
                    printf("send last getblocks for %s peer=%d\n", inv.hash.ToString().c_str(), pfrom->id);
                if (fDebug)
                    printf("force request: %s\n", inv.ToString().c_str());
            }

            // Track requests for our stuff
            Inventory(inv.hash);
        }
    }


    else if (strCommand == "getdata")
    {
        vector<CInv> vInv;
        vRecv >> vInv;
        if (vInv.size() > MAX_INV_SZ)
        {
            pfrom->Misbehaving(20);
            return error("message getdata size() = %"PRIszu"", vInv.size());
        }

        if (fDebugNet || (vInv.size() != 1))
            printf("received getdata (%"PRIszu" invsz) peer=%d\n", vInv.size(), pfrom->id);

        if ((fDebugNet && vInv.size() > 0) || (vInv.size() == 1))
            printf("received getdata for: %s peer=%d\n", vInv[0].ToString().c_str(), pfrom->id);

        pfrom->vRecvGetData.insert(pfrom->vRecvGetData.end(), vInv.begin(), vInv.end());
        ProcessGetData(pfrom);
    }


    else if (strCommand == "getblocks")
    {
        CBlockLocator locator;
        uint256 hashStop;
        vRecv >> locator >> hashStop;

        // Find the last block the caller has in the main chain
        CBlockIndex* pindex = locator.GetBlockIndex();

        // Send the rest of the chain
        if (pindex)
            pindex = pindex->pnext;
        int nLimit = 500;
        printf("getblocks %d to %s limit %d peer=%d\n", (pindex ? pindex->nHeight : -1), hashStop==uint256(0) ? "0" : hashStop.ToString().c_str(), nLimit, pfrom->id);
        for (; pindex; pindex = pindex->pnext)
        {
            if (pindex->GetBlockHash() == hashStop)
            {
                printf("  getblocks stopping at %d %s\n", pindex->nHeight, pindex->GetBlockHash().ToString().c_str());
                break;
            }
            pfrom->PushInventory(CInv(MSG_BLOCK, pindex->GetBlockHash()));
            if (--nLimit <= 0)
            {
                // When this block is requested, we'll send an inv that'll make them
                // getblocks the next batch of inventory.
                printf("  getblocks stopping at limit %d %s\n", pindex->nHeight, pindex->GetBlockHash().ToString().c_str());
                pfrom->hashContinue = pindex->GetBlockHash();
                break;
            }
        }
    }


    else if (strCommand == "getheaders")
    {
        CBlockLocator locator;
        uint256 hashStop;
        vRecv >> locator >> hashStop;

        CBlockIndex* pindex = NULL;
        if (locator.IsNull())
        {
            // If locator is null, return the hashStop block
            map<uint256, CBlockIndex*>::iterator mi = mapBlockIndex.find(hashStop);
            if (mi == mapBlockIndex.end())
                return true;
            pindex = (*mi).second;
        }
        else
        {
            // Find the last block the caller has in the main chain
            pindex = locator.GetBlockIndex();
            if (pindex)
                pindex = pindex->pnext;
        }

        // we must use CBlocks, as CBlockHeaders won't include the 0x00 nTx count at the end
        vector<CBlock> vHeaders;
        int nLimit = 2000;
        printf("getheaders %d to %s\n", (pindex ? pindex->nHeight : -1), hashStop.ToString().c_str());
        for (; pindex; pindex = pindex->pnext)
        {
            vHeaders.push_back(pindex->GetBlockHeader());
            if (--nLimit <= 0 || pindex->GetBlockHash() == hashStop)
                break;
        }
        pfrom->PushMessage("headers", vHeaders);
    }


    else if (strCommand == "tx")
    {
        vector<uint256> vWorkQueue;
        vector<uint256> vEraseQueue;
        CDataStream vMsg(vRecv);
        CTransaction tx;
        vRecv >> tx;

        CInv inv(MSG_TX, tx.GetHash());
        pfrom->AddInventoryKnown(inv);

        bool fMissingInputs = false;
        CValidationState state;
        if (tx.AcceptToMemoryPool(state, true, true, &fMissingInputs))
        {
            RelayTransaction(tx, inv.hash);
            mapAlreadyAskedFor.erase(inv);
            vWorkQueue.push_back(inv.hash);
            vEraseQueue.push_back(inv.hash);

            printf("AcceptToMemoryPool: %s %s : accepted %s (poolsz %"PRIszu")\n",
                pfrom->addr.ToString().c_str(), pfrom->cleanSubVer.c_str(),
                tx.GetHash().ToString().c_str(),
                mempool.mapTx.size());

            // Recursively process any orphan transactions that depended on this one
            for (unsigned int i = 0; i < vWorkQueue.size(); i++)
            {
                uint256 hashPrev = vWorkQueue[i];
                for (set<uint256>::iterator mi = mapOrphanTransactionsByPrev[hashPrev].begin();
                     mi != mapOrphanTransactionsByPrev[hashPrev].end();
                     ++mi)
                {
                    const uint256& orphanHash = *mi;
                    const CTransaction& orphanTx = mapOrphanTransactions[orphanHash];
                    bool fMissingInputs2 = false;
                    // Use a dummy CValidationState so someone can't setup nodes to counter-DoS based on orphan
                    // resolution (that is, feeding people an invalid transaction based on LegitTxX in order to get
                    // anyone relaying LegitTxX banned)
                    CValidationState stateDummy;

                    if (tx.AcceptToMemoryPool(stateDummy, true, true, &fMissingInputs2))
                    {
                        printf("   accepted orphan tx %s\n", orphanHash.ToString().c_str());
                        RelayTransaction(orphanTx, orphanHash);
                        mapAlreadyAskedFor.erase(CInv(MSG_TX, orphanHash));
                        vWorkQueue.push_back(orphanHash);
                        vEraseQueue.push_back(orphanHash);
                    }
                    else if (!fMissingInputs2)
                    {
                        // invalid or too-little-fee orphan
                        vEraseQueue.push_back(orphanHash);
                        printf("   removed orphan tx %s\n", orphanHash.ToString().c_str());
                    }
                }
            }

            BOOST_FOREACH(uint256 hash, vEraseQueue)
                EraseOrphanTx(hash);
        }
        else if (fMissingInputs)
        {
            AddOrphanTx(tx);

            // DoS prevention: do not allow mapOrphanTransactions to grow unbounded
            unsigned int nEvicted = LimitOrphanTxSize(MAX_ORPHAN_TRANSACTIONS);
            if (nEvicted > 0)
                printf("mapOrphan overflow, removed %u tx\n", nEvicted);
        }
        int nDoS = 0;
        if (state.IsInvalid(nDoS))
        {
            printf("%s from %s %s was not accepted into the memory pool\n", tx.GetHash().ToString().c_str(),
                pfrom->addr.ToString().c_str(), pfrom->cleanSubVer.c_str());
            if (nDoS > 0)
                pfrom->Misbehaving(nDoS);
        }
    }


    else if (strCommand == "block" && !fImporting && !fReindex) // Ignore blocks received while importing
    {
        CBlock block;
        vRecv >> block;

        printf("received block %s peer=%d\n", block.GetHash().ToString().c_str(), pfrom->id);
        // block.print();

        CInv inv(MSG_BLOCK, block.GetHash());
        pfrom->AddInventoryKnown(inv);

        CValidationState state;
        if (ProcessBlock(state, pfrom, &block) || state.CorruptionPossible())
            mapAlreadyAskedFor.erase(inv);
        int nDoS = 0;
        if (state.IsInvalid(nDoS))
            if (nDoS > 0)
                pfrom->Misbehaving(nDoS);
    }


    else if (strCommand == "getaddr")
    {
        pfrom->vAddrToSend.clear();
        vector<CAddress> vAddr = addrman.GetAddr();
        BOOST_FOREACH(const CAddress &addr, vAddr)
            pfrom->PushAddress(addr);
    }


    else if (strCommand == "mempool")
    {
        std::vector<uint256> vtxid;
        LOCK2(mempool.cs, pfrom->cs_filter);
        mempool.queryHashes(vtxid);
        vector<CInv> vInv;
        BOOST_FOREACH(uint256& hash, vtxid) {
            CInv inv(MSG_TX, hash);
            if ((pfrom->pfilter && pfrom->pfilter->IsRelevantAndUpdate(mempool.lookup(hash), hash)) ||
               (!pfrom->pfilter))
                vInv.push_back(inv);
            if (vInv.size() == MAX_INV_SZ)
                break;
        }
        if (vInv.size() > 0)
            pfrom->PushMessage("inv", vInv);
    }


    else if (strCommand == "ping")
    {
        if (pfrom->nVersion > BIP0031_VERSION)
        {
            uint64 nonce = 0;
            vRecv >> nonce;
            // Echo the message back with the nonce. This allows for two useful features:
            //
            // 1) A remote node can quickly check if the connection is operational
            // 2) Remote nodes can measure the latency of the network thread. If this node
            //    is overloaded it won't respond to pings quickly and the remote node can
            //    avoid sending us more work, like chain download requests.
            //
            // The nonce stops the remote getting confused between different pings: without
            // it, if the remote node sends a ping once per second and this node takes 5
            // seconds to respond to each, the 5th ping the remote sends would appear to
            // return very quickly.
            pfrom->PushMessage("pong", nonce);
        }
    }


    else if (strCommand == "alert")
    {
        CAlert alert;
        vRecv >> alert;

        uint256 alertHash = alert.GetHash();
        if (pfrom->setKnown.count(alertHash) == 0)
        {
            if (alert.ProcessAlert())
            {
                // Relay
                pfrom->setKnown.insert(alertHash);
                {
                    LOCK(cs_vNodes);
                    BOOST_FOREACH(CNode* pnode, vNodes)
                        alert.RelayTo(pnode);
                }
            }
            else {
                // Small DoS penalty so peers that send us lots of
                // duplicate/expired/invalid-signature/whatever alerts
                // eventually get banned.
                // This isn't a Misbehaving(100) (immediate ban) because the
                // peer might be an older or different implementation with
                // a different signature key, etc.
                pfrom->Misbehaving(10);
            }
        }
    }


    else if (!fBloomFilters &&
             (strCommand == "filterload" ||
              strCommand == "filteradd" ||
              strCommand == "filterclear"))
    {
        pfrom->CloseSocketDisconnect();
        return error("peer %s attempted to set a bloom filter even though we do not advertise that service",
                     pfrom->addr.ToString().c_str());
    }

	else if (strCommand == "checkpoint") // Synchronized checkpoint
    {
        CSyncCheckpoint checkpoint;
        vRecv >> checkpoint;


        if (checkpoint.ProcessSyncCheckpoint(pfrom))
        {
            // Relay
            pfrom->hashCheckpointKnown = checkpoint.hashCheckpoint;
            printf("!!! ENFORCING PAYMENTS %"PRI64u"\n", checkpoint.enforcingPaymentsTime);
            enforceMasternodePaymentsTime = checkpoint.enforcingPaymentsTime;

            LOCK(cs_vNodes);
            BOOST_FOREACH(CNode* pnode, vNodes)
                checkpoint.RelayTo(pnode);
        }
    }

    else if (strCommand == "filterload")
    {
        CBloomFilter filter;
        vRecv >> filter;

        if (!filter.IsWithinSizeConstraints())
            // There is no excuse for sending a too-large filter
            pfrom->Misbehaving(100);
        else
        {
            LOCK(pfrom->cs_filter);
            delete pfrom->pfilter;
            pfrom->pfilter = new CBloomFilter(filter);
            pfrom->pfilter->UpdateEmptyFull();
        }
        pfrom->fRelayTxes = true;
    }


    else if (strCommand == "filteradd")
    {
        vector<unsigned char> vData;
        vRecv >> vData;

        // Nodes must NEVER send a data item > 520 bytes (the max size for a script data object,
        // and thus, the maximum size any matched object can have) in a filteradd message
        if (vData.size() > MAX_SCRIPT_ELEMENT_SIZE)
        {
            pfrom->Misbehaving(100);
        } else {
            LOCK(pfrom->cs_filter);
            if (pfrom->pfilter)
                pfrom->pfilter->insert(vData);
            else
                pfrom->Misbehaving(100);
        }
    }


    else if (strCommand == "filterclear")
    {
        LOCK(pfrom->cs_filter);
        delete pfrom->pfilter;
        pfrom->pfilter = new CBloomFilter();
        pfrom->fRelayTxes = true;
    }


    else
    {
        // Ignore unknown commands for extensibility
    }


    // Update the last seen time for this node's address
    if (pfrom->fNetworkNode)
        if (strCommand == "version" || strCommand == "addr" || strCommand == "inv" || strCommand == "getdata" || strCommand == "ping")
            AddressCurrentlyConnected(pfrom->addr);


    return true;
}

// requires LOCK(cs_vRecvMsg)
bool ProcessMessages(CNode* pfrom)
{
    //if (fDebug)
    //    printf("ProcessMessages(%zu messages)\n", pfrom->vRecvMsg.size());

    //
    // Message format
    //  (4) message start
    //  (12) command
    //  (4) size
    //  (4) checksum
    //  (x) data
    //
    bool fOk = true;

    unsigned char pchMessageStart[4];
    GetMessageStart(pchMessageStart);

    if (!pfrom->vRecvGetData.empty())
        ProcessGetData(pfrom);

    // this maintains the order of responses
    if (!pfrom->vRecvGetData.empty()) return fOk;

    std::deque<CNetMessage>::iterator it = pfrom->vRecvMsg.begin();
    while (!pfrom->fDisconnect && it != pfrom->vRecvMsg.end()) {
        // Don't bother if send buffer is too full to respond anyway
        if (pfrom->nSendSize >= SendBufferSize())
            break;

        // get next message
        CNetMessage& msg = *it;

        //if (fDebug)
        //    printf("ProcessMessages(message %u msgsz, %zu bytes, complete:%s)\n",
        //            msg.hdr.nMessageSize, msg.vRecv.size(),
        //            msg.complete() ? "Y" : "N");

        // end, if an incomplete message is found
        if (!msg.complete())
            break;

        // at this point, any failure means we can delete the current message
        it++;

        // Scan for message start
        if (memcmp(msg.hdr.pchMessageStart, pchMessageStart, sizeof(pchMessageStart)) != 0) {
            printf("\n\nPROCESSMESSAGE: INVALID MESSAGESTART\n\n");
            fOk = false;
            break;
        }

        // Read header
        CMessageHeader& hdr = msg.hdr;
        if (!hdr.IsValid())
        {
            printf("\n\nPROCESSMESSAGE: ERRORS IN HEADER %s\n\n\n", hdr.GetCommand().c_str());
            continue;
        }
        string strCommand = hdr.GetCommand();

        // Message size
        unsigned int nMessageSize = hdr.nMessageSize;

        // Checksum
        CDataStream& vRecv = msg.vRecv;
        uint256 hash = Hash(vRecv.begin(), vRecv.begin() + nMessageSize);
        unsigned int nChecksum = 0;
        memcpy(&nChecksum, &hash, sizeof(nChecksum));
        if (nChecksum != hdr.nChecksum)
        {
            printf("ProcessMessages(%s, %u bytes) : CHECKSUM ERROR nChecksum=%08x hdr.nChecksum=%08x\n",
               strCommand.c_str(), nMessageSize, nChecksum, hdr.nChecksum);
            continue;
        }

        // Process message
        bool fRet = false;
        try
        {
            {
                LOCK(cs_main);
                fRet = ProcessMessage(pfrom, strCommand, vRecv);
            }
            boost::this_thread::interruption_point();
        }
        catch (std::ios_base::failure& e)
        {
            if (strstr(e.what(), "end of data"))
            {
                // Allow exceptions from under-length message on vRecv
                printf("ProcessMessages(%s, %u bytes) : Exception '%s' caught, normally caused by a message being shorter than its stated length\n", strCommand.c_str(), nMessageSize, e.what());
            }
            else if (strstr(e.what(), "size too large"))
            {
                // Allow exceptions from over-long size
                printf("ProcessMessages(%s, %u bytes) : Exception '%s' caught\n", strCommand.c_str(), nMessageSize, e.what());
            }
            else
            {
                PrintExceptionContinue(&e, "ProcessMessages()");
            }
        }
        catch (boost::thread_interrupted) {
            throw;
        }
        catch (std::exception& e) {
            PrintExceptionContinue(&e, "ProcessMessages()");
        } catch (...) {
            PrintExceptionContinue(NULL, "ProcessMessages()");
        }

        if (!fRet)
            printf("ProcessMessage(%s, %u bytes) FAILED\n", strCommand.c_str(), nMessageSize);

        break;
    }

    // In case the connection got shut down, its receive buffer was wiped
    if (!pfrom->fDisconnect)
        pfrom->vRecvMsg.erase(pfrom->vRecvMsg.begin(), it);

    return fOk;
}


bool SendMessages(CNode* pto, bool fSendTrickle)
{
    TRY_LOCK(cs_main, lockMain);
    if (lockMain) {
        // Don't send anything until we get their version message
        if (pto->nVersion == 0)
            return true;

        // Keep-alive ping. We send a nonce of zero because we don't use it anywhere
        // right now.
        if (pto->nLastSend && GetTime() - pto->nLastSend > 30 * 60 && pto->vSendMsg.empty()) {
            uint64 nonce = 0;
            if (pto->nVersion > BIP0031_VERSION)
                pto->PushMessage("ping", nonce);
            else
                pto->PushMessage("ping");
        }

        // Start block sync
        if (!pto->fAskedForBlocks && !fImporting && !fReindex && !pto->fClient && !pto->fOneShot &&
            !pto->fDisconnect && pto->fSuccessfullyConnected &&
            (pto->nStartingHeight > (nBestHeight - 144)) &&
            (pto->nVersion < NOBLKS_VERSION_START || pto->nVersion >= NOBLKS_VERSION_END)) {
            nAskedForBlocks++;
            pto->fAskedForBlocks = true;
            if (pto->PushGetBlocks(pindexBest, uint256(0)))
                printf("send initial getblocks peer=%d\n", pto->id);
        }

        // Resend wallet transactions that haven't gotten in a block yet
        // Except during reindex, importing and IBD, when old wallet
        // transactions become unconfirmed and spams other nodes.
        if (!fReindex && !fImporting && !IsInitialBlockDownload())
        {
            ResendWalletTransactions();
        }

        // Address refresh broadcast
        static int64 nLastRebroadcast;
        if (!IsInitialBlockDownload() && (GetTime() - nLastRebroadcast > 24 * 60 * 60))
        {
            {
                LOCK(cs_vNodes);
                BOOST_FOREACH(CNode* pnode, vNodes)
                {
                    // Periodically clear setAddrKnown to allow refresh broadcasts
                    if (nLastRebroadcast)
                        pnode->setAddrKnown.clear();

                    // Rebroadcast our address
                    if (!fNoListen)
                    {
                        CAddress addr = GetLocalAddress(&pnode->addr);
                        if (addr.IsRoutable())
                            pnode->PushAddress(addr);
                    }
                }
            }
            nLastRebroadcast = GetTime();
        }

        //
        // Message: addr
        //
        if (fSendTrickle)
        {
            vector<CAddress> vAddr;
            vAddr.reserve(pto->vAddrToSend.size());
            BOOST_FOREACH(const CAddress& addr, pto->vAddrToSend)
            {
                // returns true if wasn't already contained in the set
                if (pto->setAddrKnown.insert(addr).second)
                {
                    vAddr.push_back(addr);
                    // receiver rejects addr messages larger than 1000
                    if (vAddr.size() >= 1000)
                    {
                        pto->PushMessage("addr", vAddr);
                        vAddr.clear();
                    }
                }
            }
            pto->vAddrToSend.clear();
            if (!vAddr.empty())
                pto->PushMessage("addr", vAddr);
        }


        //
        // Message: inventory
        //
        vector<CInv> vInv;
        vector<CInv> vInvWait;
        {
            LOCK(pto->cs_inventory);
            vInv.reserve(pto->vInventoryToSend.size());
            vInvWait.reserve(pto->vInventoryToSend.size());
            BOOST_FOREACH(const CInv& inv, pto->vInventoryToSend)
            {
                if (pto->setInventoryKnown.count(inv))
                    continue;

                // trickle out tx inv to protect privacy
                if (inv.type == MSG_TX && !fSendTrickle)
                {
                    // 1/4 of tx invs blast to all immediately
                    static uint256 hashSalt;
                    if (hashSalt == 0)
                        hashSalt = GetRandHash();
                    uint256 hashRand = inv.hash ^ hashSalt;
                    hashRand = Hash(BEGIN(hashRand), END(hashRand));
                    bool fTrickleWait = ((hashRand & 3) != 0);

                    // always trickle our own transactions
                    if (!fTrickleWait)
                    {
                        CWalletTx wtx;
                        if (GetTransaction(inv.hash, wtx))
                            if (wtx.fFromMe)
                                fTrickleWait = true;
                    }

                    if (fTrickleWait)
                    {
                        vInvWait.push_back(inv);
                        continue;
                    }
                }

                // returns true if wasn't already contained in the set
                if (pto->setInventoryKnown.insert(inv).second)
                {
                    vInv.push_back(inv);
                    if (vInv.size() >= 1000)
                    {
                        pto->PushMessage("inv", vInv);
                        vInv.clear();
                    }
                }
            }
            pto->vInventoryToSend = vInvWait;
        }
        if (!vInv.empty())
            pto->PushMessage("inv", vInv);


        //
        // Message: getdata
        //
        vector<CInv> vGetData;
        int64 nNow = GetTime() * 1000000;
        while (!pto->mapAskFor.empty() && (*pto->mapAskFor.begin()).first <= nNow)
        {
            const CInv& inv = (*pto->mapAskFor.begin()).second;
            if (!AlreadyHave(inv))
            {
                if (fDebugNet)
                    printf("sending getdata: %s peer=%d\n", inv.ToString().c_str(), pto->id);
                vGetData.push_back(inv);
                if (vGetData.size() >= 1000)
                {
                    pto->PushMessage("getdata", vGetData);
                    vGetData.clear();
                }
            }
            pto->mapAskFor.erase(pto->mapAskFor.begin());
        }
        if (!vGetData.empty())
            pto->PushMessage("getdata", vGetData);

    }
    return true;
}














//////////////////////////////////////////////////////////////////////////////
//
// DarkCoinMiner
//

int static FormatHashBlocks(void* pbuffer, unsigned int len)
{
    unsigned char* pdata = (unsigned char*)pbuffer;
    unsigned int blocks = 1 + ((len + 8) / 64);
    unsigned char* pend = pdata + 64 * blocks;
    memset(pdata + len, 0, 64 * blocks - len);
    pdata[len] = 0x80;
    unsigned int bits = len * 8;
    pend[-1] = (bits >> 0) & 0xff;
    pend[-2] = (bits >> 8) & 0xff;
    pend[-3] = (bits >> 16) & 0xff;
    pend[-4] = (bits >> 24) & 0xff;
    return blocks;
}

static const unsigned int pSHA256InitState[8] =
{0x6a09e667, 0xbb67ae85, 0x3c6ef372, 0xa54ff53a, 0x510e527f, 0x9b05688c, 0x1f83d9ab, 0x5be0cd19};

void SHA256Transform(void* pstate, void* pinput, const void* pinit)
{
    SHA256_CTX ctx;
    unsigned char data[64];

    SHA256_Init(&ctx);

    for (int i = 0; i < 16; i++)
        ((uint32_t*)data)[i] = ByteReverse(((uint32_t*)pinput)[i]);

    for (int i = 0; i < 8; i++)
        ctx.h[i] = ((uint32_t*)pinit)[i];

    SHA256_Update(&ctx, data, sizeof(data));
    for (int i = 0; i < 8; i++)
        ((uint32_t*)pstate)[i] = ctx.h[i];
}

// Some explaining would be appreciated
class COrphan
{
public:
    CTransaction* ptx;
    set<uint256> setDependsOn;
    double dPriority;
    double dFeePerKb;

    COrphan(CTransaction* ptxIn)
    {
        ptx = ptxIn;
        dPriority = dFeePerKb = 0;
    }

    void print() const
    {
        printf("COrphan(hash=%s, dPriority=%.1f, dFeePerKb=%.1f)\n",
               ptx->GetHash().ToString().c_str(), dPriority, dFeePerKb);
        BOOST_FOREACH(uint256 hash, setDependsOn)
            printf("   setDependsOn %s\n", hash.ToString().c_str());
    }
};


uint64 nLastBlockTx = 0;
uint64 nLastBlockSize = 0;

// We want to sort transactions by priority and fee, so:
typedef boost::tuple<double, double, CTransaction*> TxPriority;
class TxPriorityCompare
{
    bool byFee;
public:
    TxPriorityCompare(bool _byFee) : byFee(_byFee) { }
    bool operator()(const TxPriority& a, const TxPriority& b)
    {
        if (byFee)
        {
            if (a.get<1>() == b.get<1>())
                return a.get<0>() < b.get<0>();
            return a.get<1>() < b.get<1>();
        }
        else
        {
            if (a.get<0>() == b.get<0>())
                return a.get<1>() < b.get<1>();
            return a.get<0>() < b.get<0>();
        }
    }
};


CBlockTemplate* CreateNewBlock(const CScript& scriptPubKeyIn)
{
    // Create new block
    auto_ptr<CBlockTemplate> pblocktemplate(new CBlockTemplate());
    if(!pblocktemplate.get())
        return NULL;
    CBlock *pblock = &pblocktemplate->block; // pointer for convenience

    int payments = 1;
    // Create coinbase tx
    CTransaction txNew;
    txNew.vin.resize(1); 
    txNew.vin[0].prevout.SetNull();
    txNew.vout.resize(1);
    txNew.vout[0].scriptPubKey = scriptPubKeyIn;

    printf("%d\n", scriptPubKeyIn[0]);


    // start masternode payments


    bool bMasterNodePayment = false;

    // fees to foundation
    if ( fTestNet ){
        if (GetTimeMicros() > START_MASTERNODE_PAYMENTS_TESTNET ){
            bMasterNodePayment = true;
        }
    }else{
        if (GetTimeMicros() > START_MASTERNODE_PAYMENTS){
            bMasterNodePayment = true;
        }
    }
    
    int64 nFees = 0;
    {
        LOCK2(cs_main, mempool.cs);
        CCoinsViewCache view(*pcoinsTip, true);
        CBlockIndex* pindexPrev = pindexBest;
    
        if(bMasterNodePayment) {
            if(!pblock->MasterNodePaymentsEnforcing()){
                int winningNode = darkSendPool.GetCurrentMasterNode(1);
                if(winningNode >= 0){
                    pblock->payee.SetDestination(darkSendMasterNodes[winningNode].pubkey.GetID());
                    
                    payments++;
                    txNew.vout.resize(payments);

                    //txNew.vout[0].scriptPubKey = scriptPubKeyIn;
                    txNew.vout[payments-1].scriptPubKey.SetDestination(darkSendMasterNodes[winningNode].pubkey.GetID());
                    txNew.vout[payments-1].nValue = 0;

                    printf("Masternode payment to %s\n", txNew.vout[payments-1].scriptPubKey.ToString().c_str());
                }
            } else {
                CBlock blockLast;
                if(blockLast.ReadFromDisk(pindexPrev)){
                    BOOST_FOREACH(CMasterNodeVote& mv1, blockLast.vmn){
                        // vote if you agree with it, if you're the last vote you must vote yes to avoid the greedy voter exploit
                        // i.e: You only vote yes when you're not the one that is going to pay
                        if(mv1.GetVotes() >= MASTERNODE_PAYMENTS_MIN_VOTES-1){
                            mv1.Vote();
                        } else {
                            BOOST_FOREACH(CMasterNodeVote& mv2, darkSendMasterNodeVotes) {
                                if((mv1.blockHeight == mv2.blockHeight && mv1.GetPubKey() == mv2.GetPubKey())) {
                                    mv1.Vote();
                                    break;
                                }
                            }
                        }

                        if (((pindexPrev->nHeight+1) - mv1.GetHeight()) >= MASTERNODE_PAYMENTS_EXPIRATION) {
                            // do nothing
                        } else if( (mv1.GetVotes() >= MASTERNODE_PAYMENTS_MIN_VOTES && pblock->MasterNodePaymentsEnforcing()) && payments <= MASTERNODE_PAYMENTS_MAX) {
                            pblock->payee = mv1.GetPubKey();
                            
                            payments++;
                            txNew.vout.resize(payments);

                            //txNew.vout[0].scriptPubKey = scriptPubKeyIn;
                            txNew.vout[payments-1].scriptPubKey = mv1.GetPubKey();
                            txNew.vout[payments-1].nValue = 0;

                            printf("Masternode payment to %s\n", txNew.vout[payments-1].scriptPubKey.ToString().c_str());
                        } else if (((pindexPrev->nHeight+1) - mv1.GetHeight()) < MASTERNODE_PAYMENTS_EXPIRATION) {
                            pblock->vmn.push_back(mv1);
                        }
                    } 
                }

                int winningNode = darkSendPool.GetCurrentMasterNode(1);
                if(winningNode >= 0){
                    CMasterNodeVote mv;
                    mv.Set(darkSendMasterNodes[winningNode].pubkey, pindexPrev->nHeight + 1);
                    pblock->vmn.push_back(mv);
                }
            }
        }

        // Add our coinbase tx as first transaction
        pblock->vtx.push_back(txNew);
        pblocktemplate->vTxFees.push_back(-1); // updated at end
        pblocktemplate->vTxSigOps.push_back(-1); // updated at end

        // end masternode payments


        // Largest block you're willing to create:
        unsigned int nBlockMaxSize = GetArg("-blockmaxsize", DEFAULT_BLOCK_MAX_SIZE);
        // Limit to betweeen 1K and MAX_BLOCK_SIZE-1K for sanity:
        nBlockMaxSize = std::max((unsigned int)1000, std::min((unsigned int)(MAX_BLOCK_SIZE-1000), nBlockMaxSize));

        // How much of the block should be dedicated to high-priority transactions,
        // included regardless of the fees they pay
        unsigned int nBlockPrioritySize = GetArg("-blockprioritysize", DEFAULT_BLOCK_PRIORITY_SIZE);
        nBlockPrioritySize = std::min(nBlockMaxSize, nBlockPrioritySize);

        // Minimum block size you want to create; block will be filled with free transactions
        // until there are no more or the block reaches this size:
        unsigned int nBlockMinSize = GetArg("-blockminsize", 0);
        nBlockMinSize = std::min(nBlockMaxSize, nBlockMinSize);

        // Collect memory pool transactions into the block
        {
            // Priority order to process transactions
            list<COrphan> vOrphan; // list memory doesn't move
            map<uint256, vector<COrphan*> > mapDependers;
            bool fPrintPriority = GetBoolArg("-printpriority");

            // This vector will be sorted into a priority queue:
            vector<TxPriority> vecPriority;
            vecPriority.reserve(mempool.mapTx.size());
            for (map<uint256, CTransaction>::iterator mi = mempool.mapTx.begin(); mi != mempool.mapTx.end(); ++mi)
            {
                CTransaction& tx = (*mi).second;
                if (tx.IsCoinBase() || !tx.IsFinal())
                    continue;

                COrphan* porphan = NULL;
                double dPriority = 0;
                int64 nTotalIn = 0;
                bool fMissingInputs = false;
                BOOST_FOREACH(const CTxIn& txin, tx.vin)
                {
                    // Read prev transaction
                    if (!view.HaveCoins(txin.prevout.hash))
                    {
                        // This should never happen; all transactions in the memory
                        // pool should connect to either transactions in the chain
                        // or other transactions in the memory pool.
                        if (!mempool.mapTx.count(txin.prevout.hash))
                        {
                            printf("ERROR: mempool transaction missing input %s\n", txin.prevout.hash.ToString().c_str());
                            if (!fTestNet && fDebug) assert("mempool transaction missing input" == 0);
                            fMissingInputs = true;
                            if (porphan)
                                vOrphan.pop_back();
                            break;
                        }

                        // Has to wait for dependencies
                        if (!porphan)
                        {
                            // Use list for automatic deletion
                            vOrphan.push_back(COrphan(&tx));
                            porphan = &vOrphan.back();
                        }
                        mapDependers[txin.prevout.hash].push_back(porphan);
                        porphan->setDependsOn.insert(txin.prevout.hash);
                        nTotalIn += mempool.mapTx[txin.prevout.hash].vout[txin.prevout.n].nValue;
                        continue;
                    }
                    const CCoins &coins = view.GetCoins(txin.prevout.hash);

                    int64 nValueIn = coins.vout[txin.prevout.n].nValue;
                    nTotalIn += nValueIn;

                    int nConf = pindexPrev->nHeight - coins.nHeight + 1;

                    dPriority += (double)nValueIn * nConf;
                }
                if (fMissingInputs) continue;

                // Priority is sum(valuein * age) / txsize
                unsigned int nTxSize = ::GetSerializeSize(tx, SER_NETWORK, PROTOCOL_VERSION);
                dPriority /= nTxSize;

                // This is a more accurate fee-per-kilobyte than is used by the client code, because the
                // client code rounds up the size to the nearest 1K. That's good, because it gives an
                // incentive to create smaller transactions.
                double dFeePerKb =  double(nTotalIn-tx.GetValueOut()) / (double(nTxSize)/1000.0);

                if (porphan)
                {
                    porphan->dPriority = dPriority;
                    porphan->dFeePerKb = dFeePerKb;
                }
                else
                    vecPriority.push_back(TxPriority(dPriority, dFeePerKb, &(*mi).second));
            }

            // Collect transactions into block
            uint64 nBlockSize = 1000;
            uint64 nBlockTx = 0;
            int nBlockSigOps = 100;
            bool fSortedByFee = (nBlockPrioritySize <= 0);

            TxPriorityCompare comparer(fSortedByFee);
            std::make_heap(vecPriority.begin(), vecPriority.end(), comparer);

            // Create coinbase tx
            CTransaction txMerged;

            while (!vecPriority.empty())
            {
                // Take highest priority transaction off the priority queue:
                double dPriority = vecPriority.front().get<0>();
                double dFeePerKb = vecPriority.front().get<1>();
                CTransaction& tx = *(vecPriority.front().get<2>());

                std::pop_heap(vecPriority.begin(), vecPriority.end(), comparer);
                vecPriority.pop_back();

                // Size limits
                unsigned int nTxSize = ::GetSerializeSize(tx, SER_NETWORK, PROTOCOL_VERSION);
                if (nBlockSize + nTxSize >= nBlockMaxSize)
                    continue;

                // Legacy limits on sigOps:
                unsigned int nTxSigOps = tx.GetLegacySigOpCount();
                if (nBlockSigOps + nTxSigOps >= MAX_BLOCK_SIGOPS)
                    continue;

                // Skip free transactions if we're past the minimum block size:
                if (fSortedByFee && (dFeePerKb < CTransaction::nMinTxFee) && (nBlockSize + nTxSize >= nBlockMinSize))
                    continue;

                // Prioritize by fee once past the priority size or we run out of high-priority
                // transactions:
                if (!fSortedByFee &&
                    ((nBlockSize + nTxSize >= nBlockPrioritySize) || (dPriority < COIN * 576 / 250)))
                {
                    fSortedByFee = true;
                    comparer = TxPriorityCompare(fSortedByFee);
                    std::make_heap(vecPriority.begin(), vecPriority.end(), comparer);
                }

                if (!tx.HaveInputs(view))
                    continue;

                int64 nTxFees = tx.GetValueIn(view)-tx.GetValueOut();

                nTxSigOps += tx.GetP2SHSigOpCount(view);
                if (nBlockSigOps + nTxSigOps >= MAX_BLOCK_SIGOPS)
                    continue;

                CValidationState state;
                if (!tx.CheckInputs(state, view, true, SCRIPT_VERIFY_P2SH))
                    continue;

                CTxUndo txundo;
                uint256 hash = tx.GetHash();
                tx.UpdateCoins(state, view, txundo, pindexPrev->nHeight+1, hash);

                // Added
                pblock->vtx.push_back(tx);

                //* END MERGE *//
                pblocktemplate->vTxFees.push_back(nTxFees);
                pblocktemplate->vTxSigOps.push_back(nTxSigOps);
                nBlockSize += nTxSize;
                ++nBlockTx;
                nBlockSigOps += nTxSigOps;
                nFees += nTxFees;

                if (fPrintPriority)
                {
                    printf("priority %.1f feeperkb %.1f txid %s\n",
                           dPriority, dFeePerKb, tx.GetHash().ToString().c_str());
                }

                // Add transactions that depend on this one to the priority queue
                if (mapDependers.count(hash))
                {
                    BOOST_FOREACH(COrphan* porphan, mapDependers[hash])
                    {
                        if (!porphan->setDependsOn.empty())
                        {
                            porphan->setDependsOn.erase(hash);
                            if (porphan->setDependsOn.empty())
                            {
                                vecPriority.push_back(TxPriority(porphan->dPriority, porphan->dFeePerKb, porphan->ptx));
                                std::push_heap(vecPriority.begin(), vecPriority.end(), comparer);
                            }
                        }
                    }
                }
            }

            nLastBlockTx = nBlockTx;
            nLastBlockSize = nBlockSize;
            printf("CreateNewBlock(): total size %"PRI64u"\n", nBlockSize);

            int64 blockValue = GetBlockValue(pindexPrev->nBits, pindexPrev->nHeight, nFees);
            int64 blockValueFifth = blockValue/5;
            
            for(int i = 1; i < payments; i++){
                printf("%d\n", i);
                pblock->vtx[0].vout[i].nValue = blockValueFifth;
                blockValue -= blockValueFifth;
            }
            pblock->vtx[0].vout[0].nValue = blockValue;

            pblocktemplate->vTxFees[0] = -nFees;

            // Fill in header
            pblock->hashPrevBlock  = pindexPrev->GetBlockHash();
            pblock->UpdateTime(pindexPrev);
            pblock->nBits          = GetNextWorkRequired(pindexPrev, pblock);
            pblock->nNonce         = 0;
            pblock->vtx[0].vin[0].scriptSig = CScript() << OP_0 << OP_0;
            pblocktemplate->vTxSigOps[0] = pblock->vtx[0].GetLegacySigOpCount();
            

            CBlockIndex indexDummy(*pblock);
            indexDummy.pprev = pindexPrev;
            indexDummy.nHeight = pindexPrev->nHeight + 1;
            CCoinsViewCache viewNew(*pcoinsTip, true);
            CValidationState state;
            if (!pblock->ConnectBlock(state, &indexDummy, viewNew, true))
                throw std::runtime_error("CreateNewBlock() : ConnectBlock failed");
        }
    }


    return pblocktemplate.release();
}


CBlockTemplate* CreateNewBlockWithKey(CReserveKey& reservekey)
{
    CPubKey pubkey;
    if (!reservekey.GetReservedKey(pubkey))
        return NULL;

    CScript scriptPubKey = CScript() << pubkey << OP_CHECKSIG;
    return CreateNewBlock(scriptPubKey);
}

void IncrementExtraNonce(CBlock* pblock, CBlockIndex* pindexPrev, unsigned int& nExtraNonce)
{
    // Update nExtraNonce
    static uint256 hashPrevBlock;
    if (hashPrevBlock != pblock->hashPrevBlock)
    {
        nExtraNonce = 0;
        hashPrevBlock = pblock->hashPrevBlock;
    }
    ++nExtraNonce;
    unsigned int nHeight = pindexPrev->nHeight+1; // Height first in coinbase required for block.version=2
    pblock->vtx[0].vin[0].scriptSig = (CScript() << nHeight << CBigNum(nExtraNonce)) + COINBASE_FLAGS;
    assert(pblock->vtx[0].vin[0].scriptSig.size() <= 100);

    pblock->hashMerkleRoot = pblock->BuildMerkleTree();
}


void FormatHashBuffers(CBlock* pblock, char* pmidstate, char* pdata, char* phash1)
{
    //
    // Pre-build hash buffers
    //
    struct
    {
        struct unnamed2
        {
            int nVersion;
            uint256 hashPrevBlock;
            uint256 hashMerkleRoot;
            unsigned int nTime;
            unsigned int nBits;
            unsigned int nNonce;
        }
        block;
        unsigned char pchPadding0[64];
        uint256 hash1;
        unsigned char pchPadding1[64];
    }
    tmp;
    memset(&tmp, 0, sizeof(tmp));

    tmp.block.nVersion       = pblock->nVersion;
    tmp.block.hashPrevBlock  = pblock->hashPrevBlock;
    tmp.block.hashMerkleRoot = pblock->hashMerkleRoot;
    tmp.block.nTime          = pblock->nTime;
    tmp.block.nBits          = pblock->nBits;
    tmp.block.nNonce         = pblock->nNonce;

    FormatHashBlocks(&tmp.block, sizeof(tmp.block));
    FormatHashBlocks(&tmp.hash1, sizeof(tmp.hash1));

    // Byte swap all the input buffer
    for (unsigned int i = 0; i < sizeof(tmp)/4; i++)
        ((unsigned int*)&tmp)[i] = ByteReverse(((unsigned int*)&tmp)[i]);

    // Precalc the first half of the first hash, which stays constant
    SHA256Transform(pmidstate, &tmp.block, pSHA256InitState);

    memcpy(pdata, &tmp.block, 128);
    memcpy(phash1, &tmp.hash1, 64);
}


bool CheckWork(CBlock* pblock, CWallet& wallet, CReserveKey& reservekey)
{
    uint256 hash = pblock->GetPoWHash();
    uint256 hashTarget = CBigNum().SetCompact(pblock->nBits).getuint256();

    if (hash > hashTarget)
        return false;

    //// debug print
    printf("DarkCoinMiner:\n");
    printf("proof-of-work found  \n  hash: %s  \ntarget: %s\n", hash.GetHex().c_str(), hashTarget.GetHex().c_str());
    pblock->print();
    printf("generated %s\n", FormatMoney(pblock->vtx[0].vout[0].nValue).c_str());

    // Found a solution
    {
        LOCK(cs_main);
        if (pblock->hashPrevBlock != hashBestChain)
            return error("DarkCoinMiner : generated block is stale");

        // Remove key from key pool
        reservekey.KeepKey();

        // Track how many getdata requests this block gets
        {
            LOCK(wallet.cs_wallet);
            wallet.mapRequestCount[pblock->GetHash()] = 0;
        }

        // Process this block the same as if we had received it from another node
        CValidationState state;
        if (!ProcessBlock(state, NULL, pblock))
            return error("DarkCoinMiner : ProcessBlock, block not accepted");
    }

    return true;
}

void static DarkCoinMiner(CWallet *pwallet)
{
    printf("DarkCoinMiner started\n");
    SetThreadPriority(THREAD_PRIORITY_LOWEST);
    RenameThread("darkcoin-miner");

    // Each thread has its own key and counter
    CReserveKey reservekey(pwallet);
    unsigned int nExtraNonce = 0;

    try { loop {
        while (vNodes.empty())
            MilliSleep(1000);

        //
        // Create new block
        //
        unsigned int nTransactionsUpdatedLast = nTransactionsUpdated;
        CBlockIndex* pindexPrev = pindexBest;

        auto_ptr<CBlockTemplate> pblocktemplate(CreateNewBlockWithKey(reservekey));
        if (!pblocktemplate.get())
            return;
        CBlock *pblock = &pblocktemplate->block;
        IncrementExtraNonce(pblock, pindexPrev, nExtraNonce);

        printf("Running DarkCoinMiner with %"PRIszu" transactions in block (%u bytes)\n", pblock->vtx.size(),
               ::GetSerializeSize(*pblock, SER_NETWORK, PROTOCOL_VERSION));

        //
        // Pre-build hash buffers
        //
        char pmidstatebuf[32+16]; char* pmidstate = alignup<16>(pmidstatebuf);
        char pdatabuf[128+16];    char* pdata     = alignup<16>(pdatabuf);
        char phash1buf[64+16];    char* phash1    = alignup<16>(phash1buf);

        FormatHashBuffers(pblock, pmidstate, pdata, phash1);

        unsigned int& nBlockTime = *(unsigned int*)(pdata + 64 + 4);
        unsigned int& nBlockBits = *(unsigned int*)(pdata + 64 + 8);
        //unsigned int& nBlockNonce = *(unsigned int*)(pdata + 64 + 12);


        //
        // Search
        //
        int64 nStart = GetTime();
        uint256 hashTarget = CBigNum().SetCompact(pblock->nBits).getuint256();
        loop
        {
            unsigned int nHashesDone = 0;

            uint256 thash;
            loop
            {
                thash = pblock->GetHash();
                if (thash <= hashTarget)
                {
                    // Found a solution
                    SetThreadPriority(THREAD_PRIORITY_NORMAL);
                    CheckWork(pblock, *pwallet, reservekey);
                    SetThreadPriority(THREAD_PRIORITY_LOWEST);
                    break;
                }
                pblock->nNonce += 1;
                nHashesDone += 1;
                if ((pblock->nNonce & 0xFF) == 0)
                    break;
            }

            // Meter hashes/sec
            static int64 nHashCounter;
            if (nHPSTimerStart == 0)
            {
                nHPSTimerStart = GetTimeMillis();
                nHashCounter = 0;
            }
            else
                nHashCounter += nHashesDone;
            if (GetTimeMillis() - nHPSTimerStart > 4000)
            {
                static CCriticalSection cs;
                {
                    LOCK(cs);
                    if (GetTimeMillis() - nHPSTimerStart > 4000)
                    {
                        dHashesPerSec = 1000.0 * nHashCounter / (GetTimeMillis() - nHPSTimerStart);
                        nHPSTimerStart = GetTimeMillis();
                        nHashCounter = 0;
                        static int64 nLogTime;
                        if (GetTime() - nLogTime > 30 * 60)
                        {
                            nLogTime = GetTime();
                            printf("hashmeter %6.0f khash/s\n", dHashesPerSec/1000.0);
                        }
                    }
                }
            }

            // Check for stop or if block needs to be rebuilt
            boost::this_thread::interruption_point();
            if (vNodes.empty())
                break;
            if (pblock->nNonce >= 0xffff0000)
                break;
            if (nTransactionsUpdated != nTransactionsUpdatedLast && GetTime() - nStart > 60)
                break;
            if (pindexPrev != pindexBest)
                break;

            // Update nTime every few seconds
            pblock->UpdateTime(pindexPrev);
            nBlockTime = ByteReverse(pblock->nTime);
            if (fTestNet)
            {
                // Changing pblock->nTime can change work required on testnet:
                nBlockBits = ByteReverse(pblock->nBits);
                hashTarget = CBigNum().SetCompact(pblock->nBits).getuint256();
            }
        }
    } }
    catch (boost::thread_interrupted)
    {
        printf("DarkCoinMiner terminated\n");
        throw;
    }
}

void GenerateBitcoins(bool fGenerate, CWallet* pwallet)
{
    static boost::thread_group* minerThreads = NULL;

    int nThreads = GetArg("-genproclimit", -1);
    if (nThreads < 0)
        nThreads = boost::thread::hardware_concurrency();

    if (minerThreads != NULL)
    {
        minerThreads->interrupt_all();
        delete minerThreads;
        minerThreads = NULL;
    }

    if (nThreads == 0 || !fGenerate)
        return;

    minerThreads = new boost::thread_group();
    for (int i = 0; i < nThreads; i++)
        minerThreads->create_thread(boost::bind(&DarkCoinMiner, pwallet));
}

// Amount compression:
// * If the amount is 0, output 0
// * first, divide the amount (in base units) by the largest power of 10 possible; call the exponent e (e is max 9)
// * if e<9, the last digit of the resulting number cannot be 0; store it as d, and drop it (divide by 10)
//   * call the result n
//   * output 1 + 10*(9*n + d - 1) + e
// * if e==9, we only know the resulting number is not zero, so output 1 + 10*(n - 1) + 9
// (this is decodable, as d is in [1-9] and e is in [0-9])

uint64 CTxOutCompressor::CompressAmount(uint64 n)
{
    if (n == 0)
        return 0;
    int e = 0;
    while (((n % 10) == 0) && e < 9) {
        n /= 10;
        e++;
    }
    if (e < 9) {
        int d = (n % 10);
        assert(d >= 1 && d <= 9);
        n /= 10;
        return 1 + (n*9 + d - 1)*10 + e;
    } else {
        return 1 + (n - 1)*10 + 9;
    }
}

uint64 CTxOutCompressor::DecompressAmount(uint64 x)
{
    // x = 0  OR  x = 1+10*(9*n + d - 1) + e  OR  x = 1+10*(n - 1) + 9
    if (x == 0)
        return 0;
    x--;
    // x = 10*(9*n + d - 1) + e
    int e = x % 10;
    x /= 10;
    uint64 n = 0;
    if (e < 9) {
        // x = 9*n + d - 1
        int d = (x % 9) + 1;
        x /= 9;
        // x = n
        n = x*10 + d;
    } else {
        n = x+1;
    }
    while (e) {
        n *= 10;
        e--;
    }
    return n;
}


class CMainCleanup
{
public:
    CMainCleanup() {}
    ~CMainCleanup() {
        // block headers
        std::map<uint256, CBlockIndex*>::iterator it1 = mapBlockIndex.begin();
        for (; it1 != mapBlockIndex.end(); it1++)
            delete (*it1).second;
        mapBlockIndex.clear();

        // orphan blocks
        std::map<uint256, CBlock*>::iterator it2 = mapOrphanBlocks.begin();
        for (; it2 != mapOrphanBlocks.end(); it2++)
            delete (*it2).second;
        mapOrphanBlocks.clear();

        // orphan transactions
        mapOrphanTransactions.clear();
    }
} instance_of_cmaincleanup;


/* *** BEGIN DARKSEND MAGIC - DARKCOIN **********
    Copyright 2014, Darkcoin Developers 
        eduffield - evan@darkcoin.io
        InternetApe - kyle@darkcoin.io
*/


void CDarkSendPool::SetCollateralAddress(std::string strAddress){
    CBitcoinAddress address;
    if (!address.SetString(strAddress))
        printf("CDarkSendPool::SetCollateralAddress - Invalid DarkSend collateral address\n");

    collateralPubKey.SetDestination(address.Get());
}

//Get last block hash
bool CDarkSendPool::GetLastValidBlockHash(uint256& hash, int mod)
{
    const CBlockIndex *BlockLastSolved = pindexBest;
    const CBlockIndex *BlockReading = pindexBest;

    if (BlockLastSolved == NULL || BlockLastSolved->nHeight == 0) { return false; }
    
    for (unsigned int i = 1; BlockReading && BlockReading->nHeight > 0; i++) {
        if(BlockReading->nHeight % mod == 0) {
            hash = BlockReading->GetBlockHash();
            return true;
        }

        if (BlockReading->pprev == NULL) { assert(BlockReading); break; }
        BlockReading = BlockReading->pprev;
    }

    return false;    
}

void CDarkSendPool::NewBlock()
{
    if(fDebug) printf("CDarkSendPool::NewBlock \n");

    {    
        LOCK2(cs_main, mempool.cs);
        if(pindexBest != NULL) {
            int winningNode = darkSendPool.GetCurrentMasterNode(1);
            if(winningNode >= 0){
                CMasterNodeVote mv;
                mv.Set(darkSendMasterNodes[winningNode].pubkey, pindexBest->nHeight + 1);
                darkSendMasterNodeVotes.push_back(mv);

                if(darkSendMasterNodeVotes.size() > MASTERNODE_PAYMENTS_EXPIRATION){
                    darkSendMasterNodeVotes.erase(darkSendMasterNodeVotes.begin(), darkSendMasterNodeVotes.end()-MASTERNODE_PAYMENTS_EXPIRATION);
                }
            }
        }
    }
}


uint256 CMasterNode::CalculateScore(int mod)
{
    if(pindexBest == NULL) return 0;

    uint256 n1 = 0;
    if(!darkSendPool.GetLastValidBlockHash(n1, mod)) return 0;

    uint256 n2 = Hash9(BEGIN(n1), END(n1));
    uint256 n3 = vin.prevout.hash > n2 ? (vin.prevout.hash - n2) : (n2 - vin.prevout.hash);
    
    /*
    printf(" -- MasterNode CalculateScore() n1 = %s \n", n1.ToString().c_str());
    printf(" -- MasterNode CalculateScore() n11 = %u \n", n11);
    printf(" -- MasterNode CalculateScore() n2 = %s \n", n2.ToString().c_str());
    printf(" -- MasterNode CalculateScore() vin = %s \n", vin.prevout.hash.ToString().c_str());
    printf(" -- MasterNode CalculateScore() n3 = %s \n", n3.ToString().c_str());*/

    return n3;
}

int CDarkSendPool::GetCurrentMasterNode(int mod)
{
    int i = 0;
    unsigned int score = 0;
    int winner = -1;

    BOOST_FOREACH(CMasterNode mn, darkSendMasterNodes) {
        mn.Check();
        if(!mn.IsEnabled()) {
            i++;
            continue;
        }

        uint256 n = mn.CalculateScore(mod);
        unsigned int n2 = 0;
        memcpy(&n2, &n, sizeof(n2));

        //printf("GetCurrentMasterNode: %d : %s : %u > %u\n", i, mn.addr.ToString().c_str(), n2, score);
        if(n2 > score){
            score = n2;
            winner = i;
        }
        i++;
    }
    //printf("GetCurrentMasterNode: winner %d\n", winner);

    return winner;
}

void CMasterNode::Check()
{
    if(!UpdatedWithin(MASTERNODE_REMOVAL_MICROSECONDS)){
        enabled = 4;
        return;
    }

    if(!UpdatedWithin(MASTERNODE_EXPIRATION_MICROSECONDS)){
        enabled = 2;
        return;
    }

    CValidationState state;
    CTransaction tx = CTransaction();
    CTxOut vout = CTxOut(999.99*COIN, darkSendPool.collateralPubKey);
    tx.vin.push_back(vin);
    tx.vout.push_back(vout);

    if(!tx.AcceptableInputs(state, true)) {
        enabled = 3;
        return; 
    }

    enabled = 1; // OK
}

bool CDarkSendSigner::SetKey(std::string strSecret, std::string& errorMessage, CKey& key, CPubKey& pubkey){
    CBitcoinSecret vchSecret;
    bool fGood = vchSecret.SetString(strSecret);

    if (!fGood) {
        errorMessage = "Invalid private key";
        return false;
    }     

    key = vchSecret.GetKey();
    pubkey = key.GetPubKey();

    return true;
}

bool CDarkSendSigner::SignMessage(std::string strMessage, std::string& errorMessage, vector<unsigned char>& vchSig, CKey key)
{
    CHashWriter ss(SER_GETHASH, 0);
    ss << strMessageMagic;
    ss << strMessage;

    if (!key.SignCompact(ss.GetHash(), vchSig)) {
        errorMessage = "Sign failed";
        return false;
    }

    return true;
}

bool CDarkSendSigner::VerifyMessage(CPubKey pubkey, vector<unsigned char>& vchSig, std::string strMessage, std::string& errorMessage)
{
    CHashWriter ss(SER_GETHASH, 0);
    ss << strMessageMagic;
    ss << strMessage;

    CPubKey pubkey2;
    if (!pubkey2.RecoverCompact(ss.GetHash(), vchSig)) {
        errorMessage = "Error recovering pubkey";
        return false;
    }

    return (pubkey2.GetID() == pubkey.GetID());
}<|MERGE_RESOLUTION|>--- conflicted
+++ resolved
@@ -2729,11 +2729,7 @@
                         CBitcoinAddress address2(address1);
 
                         std::string votes = boost::lexical_cast<std::string>(mv2.votes);
-<<<<<<< HEAD
-                        
-=======
- 
->>>>>>> 9ce5eded
+
                         printf("CheckBlock():  %s       %s       %s\n",  blockHeight.c_str(), address2.ToString().c_str(), votes.c_str());
                     }
                     
