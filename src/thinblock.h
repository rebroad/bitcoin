// Copyright (c) 2016 The Bitcoin Unlimited developers
// Distributed under the MIT software license, see the accompanying
// file COPYING or http://www.opensource.org/licenses/mit-license.php.

#ifndef BITCOIN_THINBLOCK_H
#define BITCOIN_THINBLOCK_H

#include "serialize.h"
#include "uint256.h"
#include "primitives/block.h"
#include "bloom.h"
#include "stat.h"
<<<<<<< HEAD
#include "consensus/validation.h"
#include "protocol.h"
#include <vector>
=======

>>>>>>> a1dec611

class CNode;

class CThinBlock
{
public:
    CBlockHeader header;
    std::vector<uint256> vTxHashes; // List of all transactions id's in the block
    std::vector<CTransaction> vMissingTx; // vector of transactions that did not match the bloom filter

public:
    CThinBlock(const CBlock& block, CBloomFilter& filter);
    CThinBlock() {}

    ADD_SERIALIZE_METHODS;

    template <typename Stream, typename Operation>
    inline void SerializationOp(Stream& s, Operation ser_action, int nType, int nVersion) {
        READWRITE(header);
        READWRITE(vTxHashes);
        READWRITE(vMissingTx);
    }
};

class CXThinBlock
{
public:
    CBlockHeader header;
    std::vector<uint64_t> vTxHashes; // List of all transactions id's in the block
    std::vector<CTransaction> vMissingTx; // vector of transactions that did not match the bloom filter
    bool collision;

public:
    CXThinBlock(const CBlock& block, CBloomFilter* filter); // Use the filter to determine which txns the client has
    CXThinBlock(const CBlock& block);  // Assume client has all of the transactions (except coinbase)
    CXThinBlock() {}

    ADD_SERIALIZE_METHODS;

    template <typename Stream, typename Operation>
    inline void SerializationOp(Stream& s, Operation ser_action, int nType, int nVersion) {
        READWRITE(header);
        READWRITE(vTxHashes);
        READWRITE(vMissingTx);
    }
    CInv GetInv() { return CInv(MSG_BLOCK, header.GetHash()); }
    bool process(CNode* pfrom);
    bool CheckBlockHeader(const CBlockHeader& block, CValidationState& state);
};

// This class is used for retrieving a list of still missing transactions after receiving a "thinblock" message.
// The CXThinBlockTx when recieved can be used to fill in the missing transactions after which it is sent
// back to the requestor.  This class uses a 64bit hash as opposed to the normal 256bit hash.
class CXThinBlockTx
{
public:
    /** Public only for unit testing */
    uint256 blockhash;
    std::vector<CTransaction> vMissingTx; // map of missing transactions

public:
    CXThinBlockTx(uint256 blockHash, std::vector<CTransaction>& vTx);
    CXThinBlockTx() {}

    ADD_SERIALIZE_METHODS;

    template <typename Stream, typename Operation>
    inline void SerializationOp(Stream& s, Operation ser_action, int nType, int nVersion) {
        READWRITE(blockhash);
        READWRITE(vMissingTx);
    }
};
// This class is used for retrieving a list of still missing transactions after receiving a "thinblock" message.
// The CXThinBlockTx when recieved can be used to fill in the missing transactions after which it is sent
// back to the requestor.  This class uses a 64bit hash as opposed to the normal 256bit hash.
class CXRequestThinBlockTx
{
public:
    /** Public only for unit testing */
    uint256 blockhash;
    std::set<uint64_t> setCheapHashesToRequest; // map of missing transactions

public:
    CXRequestThinBlockTx(uint256 blockHash, std::set<uint64_t>& setHashesToRequest);
    CXRequestThinBlockTx() {}

    ADD_SERIALIZE_METHODS;

    template <typename Stream, typename Operation>
    inline void SerializationOp(Stream& s, Operation ser_action, int nType, int nVersion) {
        READWRITE(blockhash);
        READWRITE(setCheapHashesToRequest);
    }
};

// This class stores statistics for thin block derived protocols.
class CThinBlockStats
{
private:
	static CStatHistory<uint64_t> nOriginalSize;
	static CStatHistory<uint64_t> nThinSize;
	static CStatHistory<uint64_t> nBlocks;
	static CStatHistory<uint64_t> nMempoolLimiterBytesSaved;
	static CStatHistory<uint64_t> nTotalBloomFilterBytes;
        static std::map<int64_t, std::pair<uint64_t, uint64_t> > mapThinBlocksInBound;
        static std::map<int64_t, std::pair<uint64_t, uint64_t> > mapThinBlocksOutBound;
        static std::map<int64_t, uint64_t> mapBloomFiltersOutBound;
        static std::map<int64_t, uint64_t> mapBloomFiltersInBound;
        static std::map<int64_t, double> mapThinBlockResponseTime;
        static std::map<int64_t, double> mapThinBlockValidationTime;
        static std::map<int64_t, int> mapThinBlocksInBoundReRequestedTx;
 
public:
	static void UpdateInBound(uint64_t nThinBlockSize, uint64_t nOriginalBlockSize);
	static void UpdateOutBound(uint64_t nThinBlockSize, uint64_t nOriginalBlockSize);
        static void UpdateOutBoundBloomFilter(uint64_t nBloomFilterSize);
        static void UpdateInBoundBloomFilter(uint64_t nBloomFilterSize);
	static void UpdateResponseTime(double nResponseTime);
	static void UpdateValidationTime(double nValidationTime);
	static void UpdateInBoundReRequestedTx(int nReRequestedTx);
        static void UpdateMempoolLimiterBytesSaved(unsigned int nBytesSaved);
	static std::string ToString();
        static std::string InBoundPercentToString();
        static std::string OutBoundPercentToString();
        static std::string InBoundBloomFiltersToString();
        static std::string OutBoundBloomFiltersToString();
        static std::string ResponseTimeToString();
        static std::string ValidationTimeToString();
        static std::string ReRequestedTxToString();
        static std::string MempoolLimiterBytesSavedToString();
};





#endif // BITCOIN_THINBLOCK_H<|MERGE_RESOLUTION|>--- conflicted
+++ resolved
@@ -10,13 +10,9 @@
 #include "primitives/block.h"
 #include "bloom.h"
 #include "stat.h"
-<<<<<<< HEAD
 #include "consensus/validation.h"
 #include "protocol.h"
 #include <vector>
-=======
-
->>>>>>> a1dec611
 
 class CNode;
 
